      SUBROUTINE symmetrize(C,nx,cmin,cmax)

cf2py intent(inplace) C
cf2py intent(hide) nx
cf2py integer intent(in), optional :: cmin=0
cf2py integer intent(in), optional :: cmax=-1
cf2py threadsafe


      DOUBLE PRECISION C(nx,nx)
      INTEGER nx, i, j, cmin, cmax
      
      if (cmax.EQ.-1) then
          cmax = nx
      end if

      do j=cmin,cmax
          do i=1,j-1
              C(j,i) = C(i,j)
          end do
      end do

      RETURN
      END

      SUBROUTINE logsum(x, nx, s)
cf2py intent(hide) nx
cf2py intent(out) s
cf2py threadsafe
      DOUBLE PRECISION x(nx), s, diff, li, infinity
      INTEGER nx, i
      PARAMETER (li=709.78271289338397)
      PARAMETER (infinity = 1.7976931348623157d308)
      
      s = x(1)
      
      do i=2,nx
          diff = x(i)-s
!          If sum so far is zero, start from here.
          if (s.LE.-infinity) then
              s = x(i)
!           If x(i) swamps the sum so far, ditch the sum so far.              
          else if (diff.GE.li) then
              s = x(i)
          else
              s = s + dlog(1.0D0+dexp(x(i)-s))
          end if
      end do

      RETURN
      END

      SUBROUTINE logsum_cpx(x, nx, s)
cf2py intent(hide) nx
cf2py intent(out) s
cf2py threadsafe
      COMPLEX*16 x(nx), s
      DOUBLE PRECISION li, diff
      INTEGER nx, i
      PARAMETER (li=709.78271289338397)

      s = x(1)

      do i=2,nx
!           If x(i) swamps the sum so far, ditch the sum so far.
          diff = DBLE(x(i)-s)
          if (diff.GE.li) then
              s = x(i)
          else
              s = s + CDLOG((1.0D0,0.0D0)+CDEXP(x(i)-s))
          end if
      end do

      RETURN
      END
          
          

      DOUBLE PRECISION FUNCTION combinationln(n,k)

c Ln of the number of different combinations of n different things, taken k at a time. 
c DH, 5.02.2007

      IMPLICIT NONE
      INTEGER n, k
      DOUBLE PRECISION factln

      combinationln= factln(n) - factln(k) - factln(n-k)

      END FUNCTION combinationln

      SUBROUTINE expand_triangular(d, f, nf, t, n)
!       d is diagonal,
!       f is flattened lower triangle in column-major format,
!       t is unflattened triangular output matrix.
!       nf must be n * (n-1) / 2
cf2py intent(hide) nf
cf2py intent(hide) n
cf2py intent(out) t
cf2py threadsafe
       DOUBLE PRECISION f(nf), t(n,n), d(n)
       INTEGER i_f,i_t,j_t
       i_f = 0
       do j_t = 1,n
           t(j_t,j_t) = d(j_t)
           do i_t = j_t+1, n
               i_f = i_f + 1
               t(i_t,j_t) = f(i_f)
            end do
       end do
       
       RETURN
       END
       
      SUBROUTINE mod_to_circle(x, nx, u, nu, l, nl, mx)
      
cf2py intent(hide) nx, nu, nl
cf2py intent(out) mx
      
      DOUBLE PRECISION x(nx), u(nu), l(nl), mx(nx)
      DOUBLE PRECISION hi, lo, xi
      INTEGER nx, nu, nl, i
      
      lo = l(1)
      hi = u(1)       
      do i=1,nx
        if (nl .NE. 1) lo = l(i)
        if (nu .NE. 1) hi = u(i)
        xi = x(i)
        if (xi < lo) then
            xi = hi-dmod(lo-xi, hi - lo)
        end if
        if (xi >= hi) then
            xi = lo+dmod(xi-hi, hi - lo)
        end if
        mx(i) = xi        
      enddo
      
      RETURN
      END

      SUBROUTINE standardize(x, loc, scale, n, nloc, nscale, z)
      
c Compute z = (x-mu)/scale

cf2py double precision dimension(n), intent(in) :: x
cf2py double precision dimension(n), intent(out) :: z
cf2py double precision dimension(nloc), intent(in) :: loc
cf2py double precision dimension(nscale), intent(in) :: scale
cf2py integer intent(hide),depend(x) :: n=len(x)
cf2py integer intent(hide),depend(loc) :: nloc=len(loc)
cf2py integer intent(hide),depend(scale) :: nscale=len(scale)
cf2py threadsafe


      DOUBLE PRECISION x(n), loc(nloc), scale(nscale), z(n)
      DOUBLE PRECISION mu, sigma
      INTEGER n, nloc, nscale, i
      LOGICAL not_scalar_loc, not_scalar_scale
      
      mu = loc(1)
      sigma = scale(1)
      not_scalar_loc = (nloc .NE. 1)
      not_scalar_scale = (nscale .NE. 1)
      
      do i=1,n
        if (not_scalar_loc) mu = loc(i)     
        if (not_scalar_scale) sigma = scale(i)
        z(i) = (x(i) - mu)/sigma
      enddo
      END


      DOUBLE PRECISION FUNCTION gammln(xx) 
C Returns the value ln[gamma(xx)] for xx > 0. 

      DOUBLE PRECISION xx
      INTEGER j 
      DOUBLE PRECISION ser,stp,tmp,x,y,cof(6) 

C Internal arithmetic will be done in double precision, 
C a nicety that you can omit if five-figure accuracy is good enough. 

      SAVE cof,stp 
      DATA cof,stp/76.18009172947146d0,-86.50532032941677d0, 
     +24.01409824083091d0,-1.231739572450155d0,.1208650973866179d-2, 
     +-.5395239384953d-5,2.5066282746310005d0/ 
      x=xx
      y=x 
      tmp=x+5.5d0 
      tmp=(x+0.5d0)*dlog(tmp)-tmp 
      ser=1.000000000190015d0 
      do j=1,6
         y=y+1.d0 
         ser=ser+cof(j)/y 
      enddo 
      gammln=tmp+dlog(stp*ser/x) 
      return 
      END
      
      
      DOUBLE PRECISION FUNCTION mvgammln(x, k)
C Returns the logarithm of the multivariate gamma function for x > 0
      IMPLICIT NONE
      DOUBLE PRECISION PI, x
      DOUBLE PRECISION gammln
      PARAMETER (PI=3.141592653589793238462643d0)
      INTEGER j,k
      
      mvgammln = k * (k-1) / 4 * log(PI)
      
      do j=1,k
        mvgammln = mvgammln + gammln(x + (1-j)/2)
      enddo
      
      return
      END
      

      DOUBLE PRECISION FUNCTION factrl(n) 
C Returns the value n! as a floating-point number. 

      INTEGER n 
      DOUBLE PRECISION infinity
      PARAMETER (infinity = 1.7976931348623157d308)

      INTEGER j,ntop 
C Table to be filled in only as required. 
      DOUBLE PRECISION a(33),gammln 
      SAVE ntop,a 
C Table initialized with 0! only. 
      DATA ntop,a(1)/0,1./

      if (n.lt.0) then 
c        write (*,*) 'negative factorial in factrl' 
        factrl=-infinity
        return
      else if (n.le.ntop) then 
C Already in table. 
        factrl=a(n+1) 
      else if (n.le.32) then 
C Fill in table up to desired value. 
        do j=ntop+1,n
          a(j+1)=j*a(j) 
        enddo
        ntop=n 
        factrl=a(n+1) 
      else 
C Larger value than size of table is required. Actually, 
C this big a value is going to overflow on many computers, 
C but no harm in trying. 
        factrl=dexp(gammln(n+1.d0)) 
      endif 
      return 
      END 

      DOUBLE PRECISION FUNCTION factln(n) 
C USES gammln Returns ln(n!). 

      INTEGER n 
      DOUBLE PRECISION a(100),gammln, pass_val 
      DOUBLE PRECISION infinity
      PARAMETER (infinity = 1.7976931348623157d308)
      
      SAVE a 
C Initialize the table to negative values. 
      DATA a/100*-1./ 
      pass_val = n + 1
      if (n.lt.0) then
c        write (*,*) 'negative factorial in factln' 
        factln=-infinity
        return
      endif
C In range of the table. 
      if (n.le.99) then
C If not already in the table, put it in.
        if (a(n+1).lt.0.) a(n+1)=gammln(pass_val) 
        factln=a(n+1) 
      else 
C Out of range of the table. 
        factln=gammln(pass_val) 
      endif 
      return 
      END


      SUBROUTINE RSKEWNORM(x,nx,mu,tau,alph,nmu,ntau,nalph,rn,tnx)
cf2py intent(hide) nmu, ntau, nalph, tnx
cf2py intent(out) x
cf2py threadsafe


      INTEGER i, nx, nalph, nmu, ntau, tnx
      DOUBLE PRECISION x(nx), mu(nmu), tau(ntau), alph(nalph)
      DOUBLE PRECISION U1,U2, mu_now, tau_now, alph_now, d_now
      DOUBLE PRECISION rn(tnx)
      LOGICAL vec_mu, vec_tau, vec_alph
      
      vec_mu = (nmu.GT.1)
      vec_tau = (ntau.GT.1)
      vec_alph = (nalph.GT.1)
      
      alph_now = alph(1)
      tau_now = tau(1)
      mu_now = mu(1)
      
      do i=1,nx
         if (vec_mu) then
             mu_now = mu(i)
         end if
         if (vec_alph) then
             alph_now = alph(i)
         end if
         if (vec_tau) then
             tau_now = tau(i)
         end if
         
         U1 = rn(2*i-1)
         U2 = rn(2*i)
         d_now = alph_now / dsqrt(1.0D0 + alph_now * alph_now)
         
         x(i)=(d_now*dabs(U1)+dsqrt(1.0D0-d_now**2)*U2)
     *   /dsqrt(tau_now)+mu_now
                           
      end do

      RETURN
      END
      subroutine uniform_like(x,lower,upper,n,nlower,nupper,like)
        
c Return the uniform likelihood of x.
c CREATED 12/06 DH

cf2py double precision dimension(n), intent(in) :: x
cf2py double precision dimension(nlower), intent(in) :: lower
cf2py double precision dimension(nupper), intent(in) :: upper 
cf2py integer intent(hide), depend(x) :: n=len(x)
cf2py integer intent(hide), depend(lower) :: nlower=len(lower)
cf2py integer intent(hide), depend(upper) :: nupper=len(upper)
cf2py double precision intent(out) :: like
cf2py threadsafe

        IMPLICIT NONE
        
        INTEGER n, nlower, nupper, i
        DOUBLE PRECISION x(n), lower(nlower), upper(nupper)
        DOUBLE PRECISION like, low, high
        DOUBLE PRECISION infinity
        PARAMETER (infinity = 1.7976931348623157d308)
                
        low = lower(1)
        high = upper(1)       
        like = 0.0
        do i=1,n
          if (nlower .NE. 1) low = lower(i)
          if (nupper .NE. 1) high = upper(i)
          if ((x(i) < low) .OR. (x(i) > high)) then
            like = -infinity
            RETURN
          else
            like = like - dlog(high-low)
          endif
        enddo
      END subroutine uniform_like
      
      subroutine uniform_grad_x(x,lower,upper,n,nlower,nupper,gradxlike)
        
c Return the uniform likelihood gradient wrt x.
c CREATED 01/10

cf2py double precision dimension(n), intent(in) :: x
cf2py double precision dimension(nlower), intent(in) :: lower
cf2py double precision dimension(nupper), intent(in) :: upper 
cf2py integer intent(hide), depend(x) :: n=len(x)
cf2py integer intent(hide), depend(lower) :: nlower=len(lower)
cf2py integer intent(hide), depend(upper) :: nupper=len(upper)
cf2py double precision dimension(n), intent(out) :: gradxlike
cf2py threadsafe

        IMPLICIT NONE
        
        INTEGER n, nlower, nupper, i
        DOUBLE PRECISION x(n), lower(nlower), upper(nupper)
        double precision gradxlike(n)
        DOUBLE PRECISION like, low, high
        DOUBLE PRECISION infinity
        PARAMETER (infinity = 1.7976931348623157d308)
                
      END subroutine uniform_grad_x


      subroutine uniform_grad_l(x,lower,upper,n,nlower,nupper,gradllike)
        
c Return the uniform likelihood gradient wrt lower.
c CREATED 1/10 JS

cf2py double precision dimension(n), intent(in) :: x
cf2py double precision dimension(nlower), intent(in) :: lower
cf2py double precision dimension(nupper), intent(in) :: upper 
cf2py integer intent(hide), depend(x) :: n=len(x)
cf2py integer intent(hide), depend(lower) :: nlower=len(lower)
cf2py integer intent(hide), depend(upper) :: nupper=len(upper)
cf2py double precision dimension(nlower), intent(out) :: gradllike
cf2py threadsafe

        IMPLICIT NONE
        
        INTEGER n, nlower, nupper, i
        DOUBLE PRECISION x(n), lower(nlower), upper(nupper)
        double precision gradllike(nlower)
        DOUBLE PRECISION gradlower, low, high
        DOUBLE PRECISION infinity
        PARAMETER (infinity = 1.7976931348623157d308)
                
        low = lower(1)
        high = upper(1)       
 
 		
        do i=1,n
          if (nlower .NE. 1) low = lower(i)
          if (nupper .NE. 1) high = upper(i)
          if ((x(i) < low) .OR. (x(i) > high)) then
            RETURN
          endif
        enddo
        
        do i=1,n
          if (nlower .NE. 1) low = lower(i)
          if (nupper .NE. 1) high = upper(i)

          gradlower = 1.0/(high - low)
	        
	        if (nlower .NE. 1) then 
	        	gradllike(i) = gradlower
	        else
	        	gradllike(1) = gradlower + gradllike(1)
	        endif
        enddo
      END subroutine uniform_grad_l

      subroutine uniform_grad_u(x,lower,upper,n,nlower,nupper,gradulike)
        
c Return the uniform likelihood gradient wrt lower.
c CREATED 01/10 JS

cf2py double precision dimension(n), intent(in) :: x
cf2py double precision dimension(nlower), intent(in) :: lower
cf2py double precision dimension(nupper), intent(in) :: upper 
cf2py integer intent(hide), depend(x) :: n=len(x)
cf2py integer intent(hide), depend(lower) :: nlower=len(lower)
cf2py integer intent(hide), depend(upper) :: nupper=len(upper)
cf2py double precision dimension(nupper), intent(out) :: gradulike
cf2py threadsafe

        IMPLICIT NONE
        
        INTEGER n, nlower, nupper, i
        DOUBLE PRECISION x(n), lower(nlower), upper(nupper)
        double precision gradulike(nupper)
        DOUBLE PRECISION gradupper, low, high
        DOUBLE PRECISION infinity
        PARAMETER (infinity = 1.7976931348623157d308)
                
        low = lower(1)
        high = upper(1)       
 		
        do i=1,n
          if (nlower .NE. 1) low = lower(i)
          if (nupper .NE. 1) high = upper(i)
          if ((x(i) < low) .OR. (x(i) > high)) then
            RETURN
          endif
        enddo
        
        do i=1,n
          if (nlower .NE. 1) low = lower(i)
          if (nupper .NE. 1) high = upper(i)

          gradupper = 1.0/(low - high)
	        
	        if (nlower .NE. 1) then 
	        	gradulike(i) = gradupper
	        else
	        	gradulike(1) = gradupper + gradulike(1)
	        endif
        enddo
      END 

      subroutine duniform_like(x,lower,upper,n,nlower,nupper,like)
        
c Return the discrete uniform likelihood of x.
c CREATED 12/06 DH

cf2py intent(hide) n,nlower,nupper
cf2py intent(out) like
cf2py threadsafe
        IMPLICIT NONE
        
        INTEGER n, nlower, nupper, i
        INTEGER x(n), lower(nlower), upper(nupper)
        DOUBLE PRECISION like, low, high
        DOUBLE PRECISION infinity
        PARAMETER (infinity = 1.7976931348623157d308)
                
        low = lower(1)
        high = upper(1)       
        like = 0.0
        do i=1,n
          if (nlower .NE. 1) low = lower(i)
          if (nupper .NE. 1) high = upper(i)
          if ((x(i) < low) .OR. (x(i) > high)) then
            like = -infinity
            RETURN
          else
            like = like - dlog(high-low+1.0D0)
          endif
        enddo
      END subroutine duniform_like


      SUBROUTINE exponweib(x,a,c,loc,scale,n,na,nc,nloc,nscale,like)
      
c Exponentiated log-likelihood function
c pdf(z) = a*c*(1-exp(-z**c))**(a-1)*exp(-z**c)*z**(c-1)
c Where z is standardized, ie z = (x-mu)/scale
c CREATED 12/06 DH

cf2py double precision dimension(n), intent(in) :: x
cf2py double precision dimension(na), intent(in) :: a
cf2py double precision dimension(nc), intent(in) :: c
cf2py double precision dimension(nloc), intent(in) :: loc
cf2py double precision dimension(nscale), intent(in) :: scale
cf2py integer intent(hide),depend(x) :: n=len(x)
cf2py integer intent(hide),depend(a) :: na=len(a)
cf2py integer intent(hide),depend(c) :: nc=len(c)
cf2py integer intent(hide),depend(loc) :: nloc=len(loc)
cf2py integer intent(hide),depend(scale) :: nscale=len(scale)
cf2py double precision intent(out) :: like
cf2py threadsafe

      DOUBLE PRECISION x(n), z(n), a(na)
      DOUBLE PRECISION c(nc), loc(nloc), scale(nscale)
      INTEGER i, n, na, nc, nloc, nscale
      DOUBLE PRECISION like
      LOGICAL not_scalar_a, not_scalar_c, not_scalar_scale
      DOUBLE PRECISION aa, cc, sigma, pdf
      DOUBLE PRECISION infinity
      PARAMETER (infinity = 1.7976931348623157d308)
      
      aa = a(1)
      cc = c(1)
      sigma = scale(1)
      not_scalar_a = (na .NE. 1)
      not_scalar_c = (nc .NE. 1)
      not_scalar_scale = (nscale .NE. 1)

c Compute z
      CALL standardize(x, loc, scale, n, nloc, nscale, z)
     
      like = 0.0
      do i=1,n
        if (not_scalar_a) aa = a(i)
        if (not_scalar_c) cc = c(i)
        if (not_scalar_scale) sigma = scale(i)

! Check c(i) > 0
        if (cc .LE. 0.0) then
          like = -infinity
          RETURN
        endif
        
! Check a(i) > 0
        if (aa .LE. 0.0) then
          like = -infinity
          RETURN
        endif
        
! Check z(i) > 0
        if (z(i) .LE. 0.0) then
          like = -infinity
          RETURN
        endif

        t1 = dexp(-z(i)**cc)
        pdf = aa*cc*(1.0-t1)**(aa-1.0)*t1*z(i)**(cc-1.0)
        like = like + dlog(pdf/sigma)
      enddo
      END SUBROUTINE EXPONWEIB

      SUBROUTINE exponweib_gx(x,alpha,k,loc,scale,n,na,nk
     &,nloc,nscale,gradlike)
      
c Exponentiated log-likelihood function
c pdf(z) = a*c*(1-exp(-z**c))**(a-1)*exp(-z**c)*z**(c-1)
c Where z is standardized, ie z = (x-mu)/scale
c CREATED 12/06 DH

cf2py double precision dimension(n), intent(in) :: x
cf2py double precision dimension(na), intent(in) :: alpha
cf2py double precision dimension(nk), intent(in) :: k
cf2py double precision dimension(nloc), intent(in) :: loc
cf2py double precision dimension(nscale), intent(in) :: scale
cf2py integer intent(hide),depend(x) :: n=len(x)
cf2py integer intent(hide),depend(alpha) :: na=len(alpha)
cf2py integer intent(hide),depend(k) :: nk=len(k)
cf2py integer intent(hide),depend(loc) :: nloc=len(loc)
cf2py integer intent(hide),depend(scale) :: nscale=len(scale)
cf2py double precision dimension(n), intent(out) :: gradlike
cf2py threadsafe

      DOUBLE PRECISION x(n), z(n), alpha(na), t1, t2
      DOUBLE PRECISION k(nk), loc(nloc), scale(nscale)
      INTEGER i, n, na, nk, nloc, nscale
      DOUBLE PRECISION gradlike(n)
      LOGICAL not_scalar_a, not_scalar_k, not_scalar_scale
      DOUBLE PRECISION aa, cc, sigma, pdf
      DOUBLE PRECISION infinity
      PARAMETER (infinity = 1.7976931348623157d308)
      
      aa = alpha(1)
      cc = k(1)
      sigma = scale(1)
      not_scalar_a = (na .NE. 1)
      not_scalar_k = (nk .NE. 1)
      not_scalar_scale = (nscale .NE. 1)

c Compute z
      CALL standardize(x, loc, scale, n, nloc, nscale, z)
     
      do i = 1,na
     	if (alpha(i) .LE. 0.0) return
      enddo 
     
      do i = 1,nk
     	if (k(i) .LE. 0.0) return
      enddo 
     
      do i = 1,n
     	if (z(i) .LE. 0.0) return
      enddo 
     
      do i=1,n
        if (not_scalar_a) aa = alpha(i)
        if (not_scalar_k) cc = k(i)
        if (not_scalar_scale) sigma = scale(i)

		t2 = -z(i)**cc
        t1 = dexp(t2)
        
        gradlike(i) = (aa - 1d0)/(1d0 - t1) * t1 * 
     & z(i) **(cc -1d0) * cc / sigma
        gradlike(i) = gradlike(i) + -  z(i) **(cc -1d0)
     & * cc/sigma - (cc -1d0)/(z(i) *sigma)
      enddo
      END SUBROUTINE 
      
      
      SUBROUTINE exponweib_gl(x,alpha,k,loc,scale,n,na,
     &nk,nloc,nscale,gradlike)
      
c Exponentiated log-likelihood function
c pdf(z) = a*c*(1-exp(-z**c))**(a-1)*exp(-z**c)*z**(c-1)
c Where z is standardized, ie z = (x-mu)/scale
c CREATED 12/06 DH

cf2py double precision dimension(n), intent(in) :: x
cf2py double precision dimension(na), intent(in) :: alpha
cf2py double precision dimension(nk), intent(in) :: k
cf2py double precision dimension(nloc), intent(in) :: loc
cf2py double precision dimension(nscale), intent(in) :: scale
cf2py integer intent(hide),depend(x) :: n=len(x)
cf2py integer intent(hide),depend(alpha) :: na=len(alpha)
cf2py integer intent(hide),depend(k) :: nk=len(k)
cf2py integer intent(hide),depend(loc) :: nloc=len(loc)
cf2py integer intent(hide),depend(scale) :: nscale=len(scale)
cf2py double precision dimension(nloc), intent(out) :: gradlike
cf2py threadsafe

      DOUBLE PRECISION x(n), z(n), alpha(na), t1, t2
      DOUBLE PRECISION k(nk), loc(nloc), scale(nscale)
      INTEGER i, n, na, nk, nloc, nscale
      DOUBLE PRECISION gradlike(nloc), grad
      LOGICAL not_scalar_a, not_scalar_k, not_scalar_scale
      DOUBLE PRECISION aa, cc, sigma, pdf
      DOUBLE PRECISION infinity
      PARAMETER (infinity = 1.7976931348623157d308)
      
      aa = alpha(1)
      cc = k(1)
      sigma = scale(1)
      not_scalar_a = (na .NE. 1)
      not_scalar_k = (nk .NE. 1)
      not_scalar_scale = (nscale .NE. 1)

c Compute z
      CALL standardize(x, loc, scale, n, nloc, nscale, z)
     
      do i = 1,na
     	if (alpha(i) .LE. 0.0) return
      enddo 
     
      do i = 1,nc
     	if (k(i) .LE. 0.0) return
      enddo 
     
      do i = 1,n
     	if (z(i) .LE. 0.0) return
      enddo 
     
      do i=1,n
        if (not_scalar_a) aa = alpha(i)
        if (not_scalar_k) cc = k(i)
        if (not_scalar_scale) sigma = scale(i)

		t2 = -z(i)**cc
        t1 = dexp(t2)
        
                
        grad = (aa - 1d0)/(1d0 - t1) * t1 * z(i) **(cc -1d0)
     & * cc / sigma
        grad = grad + -  z(i) **(cc -1d0) * cc/sigma -
     & (cc -1d0)/(z(i) *sigma)
        grad = -grad
        if (nloc .NE. 1) then 
        	gradlike(i) = grad
        else
        	gradlike(1) = gradlike(1) + grad 
        endif 
      enddo
      END SUBROUTINE 
      
      SUBROUTINE exponweib_gk(x,alpha,k,loc,scale,n,na,nk,
     &nloc,nscale,gradlike)
      
c Exponentiated log-likelihood function
c pdf(z) = a*c*(1-exp(-z**c))**(a-1)*exp(-z**c)*z**(c-1)
c Where z is standardized, ie z = (x-mu)/scale
c CREATED 12/06 DH

cf2py double precision dimension(n), intent(in) :: x
cf2py double precision dimension(na), intent(in) :: alpha
cf2py double precision dimension(nk), intent(in) :: k
cf2py double precision dimension(nloc), intent(in) :: loc
cf2py double precision dimension(nscale), intent(in) :: scale
cf2py integer intent(hide),depend(x) :: n=len(x)
cf2py integer intent(hide),depend(alpha) :: na=len(alpha)
cf2py integer intent(hide),depend(k) :: nk=len(k)
cf2py integer intent(hide),depend(loc) :: nloc=len(loc)
cf2py integer intent(hide),depend(scale) :: nscale=len(scale)
cf2py double precision dimension(nk), intent(out) :: gradlike
cf2py threadsafe

      DOUBLE PRECISION x(n), z(n), alpha(na), t1, t2
      DOUBLE PRECISION k(nk), loc(nloc), scale(nscale)
      INTEGER i, n, na, nk, nloc, nscale
      DOUBLE PRECISION gradlike(nk), grad
      LOGICAL not_scalar_a, not_scalar_k, not_scalar_scale
      DOUBLE PRECISION aa, cc, sigma, pdf
      DOUBLE PRECISION infinity
      PARAMETER (infinity = 1.7976931348623157d308)
      
      aa = alpha(1)
      cc = k(1)
      sigma = scale(1)
      not_scalar_a = (na .NE. 1)
      not_scalar_k = (nk .NE. 1)
      not_scalar_scale = (nscale .NE. 1)

c Compute z
      CALL standardize(x, loc, scale, n, nloc, nscale, z)
     
      do i = 1,na
     	if (alpha(i) .LE. 0.0) return
      enddo 
     
      do i = 1,nk
     	if (k(i) .LE. 0.0) return
      enddo 
     
      do i = 1,n
     	if (z(i) .LE. 0.0) return
      enddo 
     
      do i=1,n
        if (not_scalar_a) aa = alpha(i)
        if (not_scalar_k) cc = k(i)
        if (not_scalar_scale) sigma = scale(i)

		t2 = -z(i)**cc
        t1 = dexp(t2)
        
        grad = 1d0/cc  + (aa - 1d0)/(1d0 - t1) * -t1 * -t2 
        grad = grad + t2 +1d0
        grad = grad * dlog(z(i))
        
        if (not_scalar_k) then 
        	gradlike(i) = grad
        else
        	gradlike(1) = gradlike(1) + grad 
        endif 
      enddo
      END SUBROUTINE 
      
      SUBROUTINE exponweib_ga(x,alpha,k,loc,scale,n,na,
     &nk,nloc,nscale,gradlike)
      
c Exponentiated log-likelihood function
c pdf(z) = a*c*(1-exp(-z**c))**(a-1)*exp(-z**c)*z**(c-1)
c Where z is standardized, ie z = (x-mu)/scale
c CREATED 12/06 DH

cf2py double precision dimension(n), intent(in) :: x
cf2py double precision dimension(na), intent(in) :: alpha
cf2py double precision dimension(nk), intent(in) :: k
cf2py double precision dimension(nloc), intent(in) :: loc
cf2py double precision dimension(nscale), intent(in) :: scale
cf2py integer intent(hide),depend(x) :: n=len(x)
cf2py integer intent(hide),depend(alpha) :: na=len(alpha)
cf2py integer intent(hide),depend(k) :: nc=len(k)
cf2py integer intent(hide),depend(loc) :: nloc=len(loc)
cf2py integer intent(hide),depend(scale) :: nscale=len(scale)
cf2py double precision dimension(na), intent(out) :: gradlike
cf2py threadsafe

      DOUBLE PRECISION x(n), z(n), alpha(na), t1, t2
      DOUBLE PRECISION k(nk), loc(nloc), scale(nscale)
      INTEGER i, n, na, nk, nloc, nscale
      DOUBLE PRECISION gradlike(na), grad
      LOGICAL not_scalar_a, not_scalar_k, not_scalar_scale
      DOUBLE PRECISION aa, cc, sigma, pdf
      DOUBLE PRECISION infinity
      PARAMETER (infinity = 1.7976931348623157d308)
      
      aa = alpha(1)
      cc = k(1)
      sigma = scale(1)
      not_scalar_a = (na .NE. 1)
      not_scalar_k = (nk .NE. 1)
      not_scalar_scale = (nscale .NE. 1)

c Compute z
      CALL standardize(x, loc, scale, n, nloc, nscale, z)
     
      do i = 1,na
     	if (alpha(i) .LE. 0.0) return
      enddo 
     
      do i = 1,nk
     	if (k(i) .LE. 0.0) return
      enddo 
     
      do i = 1,n
     	if (z(i) .LE. 0.0) return
      enddo 
     
      do i=1,n
        if (not_scalar_a) aa = alpha(i)
        if (not_scalar_k) cc = k(i)
        if (not_scalar_scale) sigma = scale(i)

		t2 = -z(i)**cc
        t1 = dexp(t2)
        
        grad = 1d0/aa + dlog(1d0 - t1)
        
        if (not_scalar_a) then 
        	gradlike(i) = grad
        else
        	gradlike(1) = gradlike(1) + grad 
        endif 
      enddo
      END SUBROUTINE
      
      SUBROUTINE exponweib_gs(x,alpha,k,loc,scale,n,na,
     &nk,nloc,nscale,gradlike)
      
c Exponentiated log-likelihood function
c pdf(z) = a*c*(1-exp(-z**c))**(a-1)*exp(-z**c)*z**(c-1)
c Where z is standardized, ie z = (x-mu)/scale
c CREATED 12/06 DH

cf2py double precision dimension(n), intent(in) :: x
cf2py double precision dimension(na), intent(in) :: alpha
cf2py double precision dimension(nk), intent(in) :: k
cf2py double precision dimension(nloc), intent(in) :: loc
cf2py double precision dimension(nscale), intent(in) :: scale
cf2py integer intent(hide),depend(x) :: n=len(x)
cf2py integer intent(hide),depend(alpha) :: na=len(alpha)
cf2py integer intent(hide),depend(k) :: nk=len(k)
cf2py integer intent(hide),depend(loc) :: nloc=len(loc)
cf2py integer intent(hide),depend(scale) :: nscale=len(scale)
cf2py double precision dimension(nscale), intent(out) :: gradlike
cf2py threadsafe

      DOUBLE PRECISION x(n), z(n), alpha(na), t1, t2
      DOUBLE PRECISION k(nk), loc(nloc), scale(nscale)
      INTEGER i, n, na, nk, nloc, nscale
      DOUBLE PRECISION gradlike(nscale), grad
      LOGICAL not_scalar_a, not_scalar_k, not_scalar_scale
      DOUBLE PRECISION aa, cc, sigma, pdf
      DOUBLE PRECISION infinity
      PARAMETER (infinity = 1.7976931348623157d308)
      
      aa = alpha(1)
      cc = k(1)
      sigma = scale(1)
      not_scalar_a = (na .NE. 1)
      not_scalar_k = (nk .NE. 1)
      not_scalar_scale = (nscale .NE. 1)

c Compute z
      CALL standardize(x, loc, scale, n, nloc, nscale, z)
     
      do i = 1,na
     	if (alpha(i) .LE. 0.0) return
      enddo 
     
      do i = 1,nc
     	if (k(i) .LE. 0.0) return
      enddo 
     
      do i = 1,n
     	if (z(i) .LE. 0.0) return
      enddo 
     
      do i=1,n
        if (not_scalar_a) aa = alpha(i)
        if (not_scalar_k) cc = k(i)
        if (not_scalar_scale) sigma = scale(i)

		t2 = -z(i)**cc
        t1 = dexp(t2)
        
        grad = -1d0/sigma + (aa -1d0)/(1-t1) * 
     & t1 * z(i) **(cc - 1d0) *cc 
        grad = grad + z(i) **(cc - 1d0) *cc  
     & + (cc - 1d0)/z(i)
        grad = grad * -z(i)/sigma
        
        if (not_scalar_a) then 
        	gradlike(i) = grad
        else
        	gradlike(1) = gradlike(1) + grad 
        endif 
      enddo
      END SUBROUTINE
      

      SUBROUTINE exponweib_ppf(q,a,c,n,na,nc,ppf)
      
c     Compute the percentile point function for the 
c     Exponentiated Weibull distribution.
c     Accept parameters a,c of length 1 or n.

c CREATED 12/06 DH.

cf2py double precision dimension(n), intent(in) :: q
cf2py double precision dimension(na), intent(in) :: a
cf2py double precision dimension(nc), intent(in) :: c      
cf2py integer intent(hide),depend(q) :: n=len(q)
cf2py integer intent(hide),depend(a) :: na=len(a)
cf2py integer intent(hide),depend(c) :: nc=len(c)
cf2py double precision dimension(n), intent(out) :: ppf
cf2py threadsafe


      IMPLICIT NONE
      INTEGER n,na,nc,i
      DOUBLE PRECISION q(n), a(na), c(nc), ppf(n),ta,tc
      LOGICAL not_scalar_a, not_scalar_c
      DOUBLE PRECISION infinity
      PARAMETER (infinity = 1.7976931348623157d308)
      
c     Check length of input arrays.
      not_scalar_a = (na .NE. 1)
      not_scalar_c = (nc .NE. 1)
      if ((not_scalar_a) .AND. (na .NE. n)) return
      if ((not_scalar_c) .AND. (nc .NE. n)) return
             
      ta = a(1)
      tc = c(1)

      DO i=1,n
        if (not_scalar_a) ta = a(i)
        if (not_scalar_c) tc = c(i)
        ppf(i) = (-dlog(1.0 - q(i)**(1.0/ta)))**(1.0/tc)
      ENDDO

      END SUBROUTINE exponweib_ppf


      SUBROUTINE constrain(pass, x, a, b, allow_equal, n, na, nb)

c Check that x is in [a, b] if allow_equal, or
c that x is in ]a, b[ if not. 

cf2py integer, intent(out) :: pass
cf2py double precision dimension(n), intent(in) :: x
cf2py double precision dimension(na), intent(in) :: a
cf2py double precision dimension(nb), intent(in) :: b
cf2py integer intent(hide), depend(x) :: n = len(x)
cf2py integer intent(hide), depend(a) :: na = len(a)
cf2py integer intent(hide), depend(b) :: nb = len(b)
cf2py logical intent(in) :: allow_equal
cf2py threadsafe


      IMPLICIT NONE
      INTEGER n, na, nb, i, pass
      DOUBLE PRECISION x(n), a(na), b(nb), ta, tb
      LOGICAL allow_equal, not_scalar_a, not_scalar_b
      pass = 1 

      ta = a(1)
      tb = b(1)
      not_scalar_a = (na .NE. 1)
      not_scalar_b = (nb .NE. 1)

      if (allow_equal) then
        do i=1,n
          if (not_scalar_a) ta = a(i)
          if (not_scalar_b) tb = b(i) 
          if ((x(i) .LT. ta) .OR. (x(i) .GT. tb)) then
            pass = 0 
            RETURN
          endif
        enddo
      else 
        do i=1,n
          if (not_scalar_a) ta = a(i)
          if (not_scalar_b) tb = b(i) 
          if ((x(i) <= ta) .OR. (x(i) >= tb)) then 
            pass = 0 
            RETURN
          endif
        enddo
      endif
      END


      SUBROUTINE poisson(x,mu,n,nmu,like)

c Poisson log-likelihood function      
c UPDATED 1/16/07 AP

cf2py integer dimension(n),intent(in) :: x
cf2py double precision dimension(nmu),intent(in) :: mu
cf2py double precision intent(out) :: like
cf2py integer intent(hide),depend(x) :: n=len(x)
cf2py integer intent(hide),depend(mu) :: nmu=len(mu)
cf2py threadsafe

      IMPLICIT NONE
      INTEGER n, i, nmu
      INTEGER x(n)
      DOUBLE PRECISION mu(nmu), like
      DOUBLE PRECISION sumx, mut, infinity, sumfact
      DOUBLE PRECISION factln
      PARAMETER (infinity = 1.7976931348623157d308)


      mut = mu(1)
      
c      CALL constrain(x,0,INFINITY,allow_equal=1)
c      CALL constrain(mu,0,INFINITY,allow_equal=0)

      sumx = 0.0
      sumfact = 0.0
      do i=1,n
        if (nmu .NE. 1) then
          mut = mu(i)
        endif
        
        if (mut .LT. 0.0) then
          like = -infinity
          RETURN
        endif
    
        if (x(i) .LT. 0.0) then
          like = -infinity
          RETURN
        endif
    
        if (.NOT.((x(i) .EQ. 0.0) .AND. (mut .EQ. 0.0))) then
          sumx = sumx + x(i)*dlog(mut) - mut      
          sumfact = sumfact + factln(x(i))
        endif
      enddo
      like = sumx - sumfact
      return
      END
      
      SUBROUTINE poisson_gmu(x,mu,n,nmu,gradlike)

c Poisson log-likelihood function      
c UPDATED 1/16/07 AP

cf2py integer dimension(n),intent(in) :: x
cf2py double precision dimension(nmu),intent(in) :: mu
cf2py double precision intent(out) :: gradlike
cf2py integer intent(hide),depend(x) :: n=len(x)
cf2py integer intent(hide),depend(mu) :: nmu=len(mu)
cf2py threadsafe

      IMPLICIT NONE
      INTEGER n, i, nmu
      INTEGER x(n)
      DOUBLE PRECISION mu(nmu), gradlike(nmu), grad
      DOUBLE PRECISION sumx, mut, infinity, sumfact
      DOUBLE PRECISION factln
      PARAMETER (infinity = 1.7976931348623157d308)


      mut = mu(1)
      
c      CALL constrain(x,0,INFINITY,allow_equal=1)
c      CALL constrain(mu,0,INFINITY,allow_equal=0)

		do i = 1,nmu
	    	if (mu(i) .LT. 0.0) return 
	    enddo
    
        do i = 1,n
	    	if (x(i) .LT. 0.0) return 
	    enddo
        
      do i=1,n
        if (nmu .NE. 1) then
          mut = mu(i)
        endif
    
        grad = x(i) / mut -1d0
        if (nmu .NE. 1) then
          gradlike(i) = grad
        else 
        	gradlike(1) = gradlike(1) + grad
        endif 
        
      enddo
      return
      END
      
      SUBROUTINE trpoisson(x,mu,k,n,nmu,nk,like)

c Truncated poisson log-likelihood function      
c UPDATED 1/16/07 AP

cf2py integer dimension(n),intent(in) :: x
cf2py double precision dimension(nmu),intent(in) :: mu
cf2py integer dimension(nk),intent(in) :: k
cf2py double precision intent(out) :: like
cf2py integer intent(hide),depend(x) :: n=len(x)
cf2py integer intent(hide),depend(mu) :: nmu=len(mu)
cf2py integer intent(hide),depend(k) :: nk=len(k)
cf2py threadsafe

      IMPLICIT NONE
      INTEGER n, i, nmu, nk, kt
      INTEGER x(n), k(nk)
      DOUBLE PRECISION mu(nmu), like, cdf
      DOUBLE PRECISION sumx, mut, infinity, sumfact, sumcdf
      DOUBLE PRECISION factln, gammq
      PARAMETER (infinity = 1.7976931348623157d308)


      mut = mu(1)
      kt = k(1)
      
      sumx = 0.0
      sumfact = 0.0
      sumcdf = 0.0
      do i=1,n
        if (nmu .NE. 1) then
          mut = mu(i)
        endif
        
        if (nk .NE. 1) then
          kt = k(i)
        endif
        
        if (mut .LT. kt) then
          like = -infinity
          RETURN
        endif
        
        if (kt .LT. 0.0) then
          like = -infinity
          RETURN
        endif
    
        if (x(i) .LT. kt) then
          like = -infinity
          RETURN
        endif
    
        if (.NOT.((x(i) .EQ. kt) .AND. (mut .EQ. kt))) then
          sumx = sumx + x(i)*dlog(mut) - mut      
          sumfact = sumfact + factln(x(i))
          cdf = gammq(dble(kt), mut)
          sumcdf = sumcdf + dlog(1.-cdf)
        endif
      enddo
      like = sumx - sumfact - sumcdf
      return
      END
      
      SUBROUTINE trpoisson_gmu(x,mu,k,n,nmu,nk,gradlike)

c Truncated poisson log-likelihood function      
c UPDATED 1/16/07 AP

cf2py integer dimension(n),intent(in) :: x
cf2py double precision dimension(nmu),intent(in) :: mu
cf2py integer dimension(nk),intent(in) :: k
cf2py double precision dimension(nmu),intent(out) :: gradlike
cf2py integer intent(hide),depend(x) :: n=len(x)
cf2py integer intent(hide),depend(mu) :: nmu=len(mu)
cf2py integer intent(hide),depend(k) :: nk=len(k)
cf2py threadsafe

      IMPLICIT NONE
      INTEGER n, i, nmu, nk, kt
      INTEGER x(n), k(nk)
      DOUBLE PRECISION mu(nmu), gradlike(nmu),grad, cdf
      DOUBLE PRECISION sumx, mut, infinity, sumfact, sumcdf
      DOUBLE PRECISION factln, gammq
      PARAMETER (infinity = 1.7976931348623157d308)


      mut = mu(1)
      kt = k(1)
      
      do i = 1, nk
        if (kt .LT. 0.0) return
      enddo
        
      do i = 1,n
        if (nmu .NE. 1) then
          mut = mu(i)
        endif
        if (nk .NE. 1) then
          kt = k(i)
        endif
        if (x(i) .LT. kt) return
        if (mut .LT. kt) return
      enddo
        
      mut = mu(1)
      kt = k(1)
      
      do i=1,n
        if (nmu .NE. 1) then
          mut = mu(i)
        endif
        
        if (nk .NE. 1) then
          kt = k(i)
        endif
    
        grad = x(i) / mut -1d0
        if (nmu .NE. 1) then
          gradlike(i) = grad
        else 
        	gradlike(1) = gradlike(1) + grad
        endif 
      enddo
      return
      END
     
      
      SUBROUTINE t(x,nu,n,nnu,like)

c Student's t log-likelihood function    

cf2py double precision dimension(n),intent(in) :: x
cf2py double precision dimension(nnu),intent(in) :: nu
cf2py double precision intent(out) :: like
cf2py integer intent(hide),depend(x) :: n=len(x)
cf2py integer intent(hide),depend(nu) :: nnu=len(nu)
cf2py threadsafe

      IMPLICIT NONE
      INTEGER n, i, nnu
      DOUBLE PRECISION x(n)
      DOUBLE PRECISION nu(nnu), like, infinity, nut
      PARAMETER (infinity = 1.7976931348623157d308)
      DOUBLE PRECISION gammln
      DOUBLE PRECISION PI
      PARAMETER (PI=3.141592653589793238462643d0)
      
      nut = nu(1)

      like = 0.0
      do i=1,n
        if (nnu .GT. 1) then
          nut = nu(i)
        endif
        
        if (nut .LE. 0.0) then
          like = -infinity
          RETURN
        endif
    
        like = like + gammln((nut+1.0)/2.0)
        like = like - 0.5*dlog(nut * PI) - gammln(nut/2.0)
        like = like - (nut+1)/2 * dlog(1 + (x(i)**2)/nut)
      enddo
      return
      END

      SUBROUTINE t_grad_x(x,nu,n,nnu,gradlikex)

c Student's t log-likelihood function    

cf2py double precision dimension(n),intent(in) :: x
cf2py double precision dimension(nnu),intent(in) :: nu
cf2py double precision dimension(n),intent(out) :: gradlikex
cf2py integer intent(hide),depend(x) :: n=len(x)
cf2py integer intent(hide),depend(nu) :: nnu=len(nu)
cf2py threadsafe

      IMPLICIT NONE
      INTEGER n, i, nnu
      DOUBLE PRECISION x(n), nu(nnu), gradlikex(n),gradx, infinity, nut
      PARAMETER (infinity = 1.7976931348623157d308)
      DOUBLE PRECISION gammln
      DOUBLE PRECISION PI
      PARAMETER (PI=3.141592653589793238462643d0)
      
      nut = nu(1)

		do i =1,nnu
		  if (nu(i) .LE. 0.0) then
          	RETURN
          endif
		enddo
		
      gradx = 0.0 
      do i=1,n
        if (nnu .GT. 1) then
          nut = nu(i)
        endif
        
    	gradx = - (nut + 1) * x(i) / ( nut + x(i)**2)
    	if (nnu .GT. 1) then
    		gradlikex(i) = gradx
    	else
    		gradlikex(1) = gradlikex(1) + gradx
    	endif
      enddo
      return
      END
      
            SUBROUTINE t_grad_nu(x,nu,n,nnu,gradlikenu)

c Student's t log-likelihood function    

cf2py double precision dimension(n),intent(in) :: x
cf2py double precision dimension(nnu),intent(in) :: nu
cf2py double precision dimension(nnu),intent(out) :: gradlikenu
cf2py integer intent(hide),depend(x) :: n=len(x)
cf2py integer intent(hide),depend(nu) :: nnu=len(nu)
cf2py threadsafe

      IMPLICIT NONE
      INTEGER n, i, nnu
      double precision x(n)
      DOUBLE PRECISION nu(nnu), gradlikenu(nnu),gradnu, infinity, nut
      PARAMETER (infinity = 1.7976931348623157d308)
      DOUBLE PRECISION psi
      DOUBLE PRECISION PI
      PARAMETER (PI=3.141592653589793238462643d0)
      
      nut = nu(1)

		do i =1,nnu
		
		  if (nu(i) .LE. 0.0) then
          	RETURN
          endif
		enddo
		
      gradnu = 0.0 
      do i=1,n
        if (nnu .GT. 1) then
          nut = nu(i)
        endif
        
    	gradnu = psi((nut + 1d0)/2d0) * .5 - .5/nut - psi(nut/2d0) *.5  
    	gradnu = gradnu - .5 * dlog(1 + x(i)**2/nut)
    	gradnu = gradnu + ((nut + 1)/2) * x(i)**2/(nut**2+x(i)**2*nut) 

    	if (nnu .GT. 1) then
    		gradlikenu(i) = gradnu
    	else
    		gradlikenu(1) = gradlikenu(1) + gradnu
    	endif
      enddo
      return
      END
      
	  SUBROUTINE chi2_grad_nu(x,nu,n,nnu,gradlikenu)

cf2py double precision dimension(n),intent(in) :: x
cf2py double precision dimension(nnu),intent(in) :: nu
cf2py double precision dimension(nnu),intent(out) :: gradlikenu
cf2py integer intent(hide),depend(x) :: n=len(x)
cf2py integer intent(hide),depend(nu) :: nnu=len(nu)
cf2py threadsafe

      IMPLICIT NONE
      INTEGER n, i, nnu
      double precision x(n)
      DOUBLE PRECISION nu(nnu), gradlikenu(nnu),gradnu, infinity, nut
      PARAMETER (infinity = 1.7976931348623157d308)
      DOUBLE PRECISION psi
      DOUBLE PRECISION PI, C
      PARAMETER (PI=3.141592653589793238462643d0)
      PARAMETER (C = -0.34657359027997264d0)
      
      nut = nu(1)

		do i =1,nnu
		
		  if (nu(i) .LE. 0.0) then
          	RETURN
          endif
		enddo
		
      gradnu = 0.0 
      do i=1,n
        if (nnu .GT. 1) then
          nut = nu(i)
        endif
        
    	gradnu = C - psi(nut /2d0) + dlog(x(i))/2d0
    	if (nnu .GT. 1) then
    		gradlikenu(i) = gradnu
    	else
    		gradlikenu(1) = gradlikenu(1) + gradnu
    	endif
      enddo
      return
      END

      SUBROUTINE multinomial(x,n,p,nx,nn,np,k,like)

c Multinomial log-likelihood function     
c Updated 12/02/2007 DH. N-D still buggy.
c Fixed 22/11/2007 CF

cf2py integer intent(hide),depend(x) :: nx=shape(x,0)
cf2py integer intent(hide),depend(n) :: nn=shape(n,0)
cf2py integer intent(hide),depend(p) :: np=shape(p,0)
cf2py integer intent(hide),depend(x,p),check(k==shape(p,1)) :: k=shape(x,1)
cf2py intent(out) like      
cf2py threadsafe

      DOUBLE PRECISION like, factln, infinity, sump
      DOUBLE PRECISION p(np,k), p_tmp(k)
      INTEGER i,j,n(nn),n_tmp,sumx
      INTEGER x(nx,k)
      PARAMETER (infinity = 1.7976931348623157d308)


      like = 0.0
      n_tmp = n(1)
      do i=1,k
            p_tmp(i) = p(1,i)
      enddo
      do j=1,nx
        if (np .NE. 1) then
              do i=1,k
                    p_tmp(i) = p(j,i)
              enddo
        endif
        if (nn .NE. 1) n_tmp = n(j)
            
!       protect against negative n
        if (n_tmp .LT. 0) then
          like=-infinity
          RETURN
        endif
        
        sump = 0.0
        sumx = 0
        do i=1,k
            
!         protect against negative x or negative p
          if ((x(j,i) .LT. 0) .OR. (p_tmp(i).LT.0.0D0)) then
            like = -infinity
            RETURN
          endif

!         protect against zero p AND nonzero x
          if (p_tmp(i) .EQ. 0.0D0) then
              if (x(j,i) .GT. 0.0D0) then
                  like=-infinity
                  return
              end if
          else
             like = like + x(j,i)*dlog(p_tmp(i))
          end if
        
          like = like - factln(x(j,i))
          
          sump = sump + p_tmp(i)
          sumx = sumx + x(j,i)

        enddo
c This is to account for the kth term that is not passed!
c The kth term does get passed... we can check for consistency.
c But roundoff error ofter triggers a false alarm.

          if (sumx .NE. n_tmp) then
              like=-infinity
              return
          endif
         if ((sump .GT. 1.000001) .OR. (sump .LT. 0.999999)) then
             like=-infinity
             return
         endif
!         xk = n_tmp - sumx
!         pk = 1.0 - sump
!         print *,sump, pk, sumx, n_tmp, xk
!         if ((xk .LT. 0) .OR. (pk .LT. 0)) then
!           like = -infinity
!           RETURN
!         endif
!         like = like + (xk) * dlog(pk) 
!         like = like - factln(xk)
        like = like + factln(n_tmp)
      enddo
      RETURN
      END
      
      SUBROUTINE weibull(x,alpha,beta,n,nalpha,nbeta,like)

c Weibull log-likelihood function      
c UPDATED 1/16/07 AP

cf2py double precision dimension(n),intent(in) :: x
cf2py double precision dimension(nalpha),intent(in) :: alpha
cf2py double precision dimension(nbeta),intent(in) :: beta
cf2py double precision intent(out) :: like
cf2py integer intent(hide),depend(x) :: n=len(x)
cf2py integer intent(hide),depend(alpha) :: nalpha=len(alpha)
cf2py integer intent(hide),depend(beta) :: nbeta=len(beta)
cf2py threadsafe

      DOUBLE PRECISION x(n),alpha(nalpha),beta(nbeta)
      DOUBLE PRECISION like, alphat, betat
      INTEGER n,nalpha,nbeta,i
      DOUBLE PRECISION infinity
      PARAMETER (infinity = 1.7976931348623157d308)

      alphat = alpha(1)
      betat = beta(1)

      like = 0.0      
      do i=1,n
        if (nalpha .NE. 1) alphat = alpha(i)
        if (nbeta .NE. 1) betat = beta(i)
        if ((alphat .LE. 0.0) .OR. (betat .LE. 0.0)) then
          like=-infinity
          RETURN
        endif
        if (x(i) .LE. 0.0) then
          like=-infinity
          RETURN
        endif
            
c normalizing constant
        like = like + (dlog(alphat) - alphat*dlog(betat))
c kernel of distribution
        like = like + (alphat-1) * dlog(x(i))
        like = like - (x(i)/betat)**alphat
      enddo
      return
      END

      SUBROUTINE weibull_gx(x,alpha,beta,n,nalpha,nbeta,gradlike)

c Weibull log-likelihood function      
c UPDATED 1/16/07 AP

cf2py double precision dimension(n),intent(in) :: x
cf2py double precision dimension(nalpha),intent(in) :: alpha
cf2py double precision dimension(nbeta),intent(in) :: beta
cf2py double precision dimension(n), intent(out) :: gradlike
cf2py integer intent(hide),depend(x) :: n=len(x)
cf2py integer intent(hide),depend(alpha) :: nalpha=len(alpha)
cf2py integer intent(hide),depend(beta) :: nbeta=len(beta)
cf2py threadsafe

      DOUBLE PRECISION x(n),alpha(nalpha),beta(nbeta)
      DOUBLE PRECISION gradlike(n), alphat, betat
      INTEGER n,nalpha,nbeta,i
      DOUBLE PRECISION infinity
      PARAMETER (infinity = 1.7976931348623157d308)

      alphat = alpha(1)
      betat = beta(1)
	
	  do i=1,nalpha
        if (alpha(i) .LE. 0.0) return
      enddo
	  do i=1,nbeta
        if (beta(i) .LE. 0.0) return
      enddo
	  do i=1,n
        if (x(i) .LE. 0.0) return
      enddo
                 
      do i=1,n
        if (nalpha .NE. 1) alphat = alpha(i)
        if (nbeta .NE. 1) betat = beta(i)

            
		gradlike(i) =(alphat-1d0)/x(i)
     +-alphat*betat**(-alphat)*x(i)**(alphat-1d0)
      enddo
      return
      END
            SUBROUTINE weibull_ga(x,alpha,beta,n,nalpha,nbeta,gradlike)

c Weibull log-likelihood function      
c UPDATED 1/16/07 AP

cf2py double precision dimension(n),intent(in) :: x
cf2py double precision dimension(nalpha),intent(in) :: alpha
cf2py double precision dimension(nbeta),intent(in) :: beta
cf2py double precision dimension(nalpha), intent(out) :: gradlike
cf2py integer intent(hide),depend(x) :: n=len(x)
cf2py integer intent(hide),depend(alpha) :: nalpha=len(alpha)
cf2py integer intent(hide),depend(beta) :: nbeta=len(beta)
cf2py threadsafe

      DOUBLE PRECISION x(n),alpha(nalpha),beta(nbeta)
      DOUBLE PRECISION gradlike(nalpha), alphat, betat, glike
      INTEGER n,nalpha,nbeta,i
      DOUBLE PRECISION infinity
      PARAMETER (infinity = 1.7976931348623157d308)

      alphat = alpha(1)
      betat = beta(1)
	
	  do i=1,nalpha
        if (alpha(i) .LE. 0.0) return
      enddo
	  do i=1,nbeta
        if (beta(i) .LE. 0.0) return
      enddo
	  do i=1,n
        if (x(i) .LE. 0.0) return
      enddo
                 
      do i=1,n
        if (nalpha .NE. 1) alphat = alpha(i)
        if (nbeta .NE. 1) betat = beta(i)

            
		glike = 1d0/alphat+dlog(x(i))-dlog(betat)
     +-(x(i)/betat)**alphat*dlog(x(i)/betat)
		if (nalpha .NE. 1) then 
        	gradlike(i) = glike
        else
        	gradlike(1) = glike + gradlike(1)
        endif
      enddo
      return
      END

      SUBROUTINE weibull_gb(x,alpha,beta,n,nalpha,nbeta,gradlike)

c Weibull log-likelihood function      
c UPDATED 1/16/07 AP

cf2py double precision dimension(n),intent(in) :: x
cf2py double precision dimension(nalpha),intent(in) :: alpha
cf2py double precision dimension(nbeta),intent(in) :: beta
cf2py double precision dimension(nbeta), intent(out) :: gradlike
cf2py integer intent(hide),depend(x) :: n=len(x)
cf2py integer intent(hide),depend(alpha) :: nalpha=len(alpha)
cf2py integer intent(hide),depend(beta) :: nbeta=len(beta)
cf2py threadsafe

      DOUBLE PRECISION x(n),alpha(nalpha),beta(nbeta)
      DOUBLE PRECISION gradlike(nbeta), alphat, betat, glike
      INTEGER n,nalpha,nbeta,i
      DOUBLE PRECISION infinity
      PARAMETER (infinity = 1.7976931348623157d308)

      alphat = alpha(1)
      betat = beta(1)
	
	  do i=1,nalpha
        if (alpha(i) .LE. 0.0) return
      enddo
	  do i=1,nbeta
        if (beta(i) .LE. 0.0) return
      enddo
	  do i=1,n
        if (x(i) .LE. 0.0) return
      enddo
                 
      do i=1,n
        if (nalpha .NE. 1) alphat = alpha(i)
        if (nbeta .NE. 1) betat = beta(i)

            
		glike = -1d0/betat-(alphat-1d0)/betat+x(i)**alphat
     +*alphat*betat**(-alphat-1d0)
		if (nalpha .NE. 1) then 
        	gradlike(i) = glike
        else
        	gradlike(1) = glike + gradlike(1)
        endif
      enddo
      return
      END      
      SUBROUTINE logistic(x, mu, tau, n, nmu, ntau, like)

c Logistic log-likelihood function      

cf2py double precision dimension(n),intent(in) :: x
cf2py double precision dimension(nmu),intent(in) :: mu
cf2py double precision dimension(ntau),intent(in) :: tau
cf2py double precision intent(out) :: like
cf2py integer intent(hide),depend(x) :: n=len(x)
cf2py integer intent(hide),depend(mu,n),check(nmu==1||nmu==n) :: nmu=len(mu)
cf2py integer intent(hide),depend(tau,n),check(ntau==1||ntau==n) :: ntau=len(tau)
cf2py threadsafe

      IMPLICIT NONE
      INTEGER n,i,ntau,nmu
      DOUBLE PRECISION like
      DOUBLE PRECISION x(n),mu(nmu),tau(ntau)
      DOUBLE PRECISION mu_tmp, tau_tmp
      LOGICAL not_scalar_mu, not_scalar_tau
      DOUBLE PRECISION infinity
      PARAMETER (infinity = 1.7976931348623157d308)

      not_scalar_mu = (nmu .NE. 1)
      not_scalar_tau = (ntau .NE. 1)

      mu_tmp = mu(1)
      tau_tmp = tau(1)
      like = 0.0
      do i=1,n
        if (not_scalar_mu) mu_tmp=mu(i)
        if (not_scalar_tau) tau_tmp=tau(i)
        if (tau_tmp .LE. 0.0) then
          like = -infinity
          RETURN
        endif
        like = like + dlog(tau_tmp) - tau_tmp * (x(i)-mu_tmp)
        like = like - 2.0*dlog(1.0 + dexp(-tau_tmp * (x(i)-mu_tmp)))
      enddo
      return
      END
      
      
      SUBROUTINE normal(x,mu,tau,n,nmu, ntau, like)

c Normal log-likelihood function      

c Updated 26/01/2007 DH.

cf2py double precision dimension(n),intent(in) :: x
cf2py double precision dimension(nmu),intent(in) :: mu
cf2py double precision dimension(ntau),intent(in) :: tau
cf2py double precision intent(out) :: like
cf2py integer intent(hide),depend(x) :: n=len(x)
cf2py integer intent(hide),depend(mu,n),check(nmu==1||nmu==n) :: nmu=len(mu)
cf2py integer intent(hide),depend(tau,n),check(ntau==1||ntau==n) :: ntau=len(tau)
cf2py threadsafe

      IMPLICIT NONE
      INTEGER n,i,ntau,nmu
      DOUBLE PRECISION like
      DOUBLE PRECISION x(n),mu(nmu),tau(ntau)
      DOUBLE PRECISION mu_tmp, tau_tmp
      LOGICAL not_scalar_mu, not_scalar_tau
      DOUBLE PRECISION PI
      PARAMETER (PI=3.141592653589793238462643d0) 
      DOUBLE PRECISION infinity
      PARAMETER (infinity = 1.7976931348623157d308)

      not_scalar_mu = (nmu .NE. 1)
      not_scalar_tau = (ntau .NE. 1)

      mu_tmp = mu(1)
      tau_tmp = tau(1)
      like = 0.0
      do i=1,n
        if (not_scalar_mu) mu_tmp=mu(i)
        if (not_scalar_tau) tau_tmp=tau(i)
        if (tau_tmp .LE. 0.0) then
          like = -infinity
          RETURN
        endif
        like = like - 0.5 * tau_tmp * (x(i)-mu_tmp)**2
        like = like + 0.5*dlog(0.5*tau_tmp/PI)
      enddo
      return
      END

      SUBROUTINE normal_grad_tau(x,mu,tau,n,nmu, ntau, grad_tau_like)

c Normal log-likelihood function      

c Updated 26/01/2007 DH.

cf2py double precision dimension(n),intent(in) :: x
cf2py double precision dimension(nmu),intent(in) :: mu
cf2py double precision dimension(ntau),intent(in) :: tau
cf2py double precision dimension(ntau), intent(out) :: grad_tau_like
cf2py integer intent(hide),depend(x) :: n=len(x)
cf2py integer intent(hide),depend(mu,n),check(nmu==1||nmu==n) :: nmu=len(mu)
cf2py integer intent(hide),depend(tau,n),check(ntau==1||ntau==n) :: ntau=len(tau)
cf2py threadsafe

      IMPLICIT NONE
      INTEGER n,i,ntau,nmu
      DOUBLE PRECISION grad_tau_like(ntau)
      DOUBLE PRECISION x(n),mu(nmu),tau(ntau)
      DOUBLE PRECISION mu_tmp, tau_tmp,grad_tau
      LOGICAL not_scalar_mu, not_scalar_tau
      DOUBLE PRECISION PI
      PARAMETER (PI=3.141592653589793238462643d0) 
      DOUBLE PRECISION infinity
      PARAMETER (infinity = 1.7976931348623157d308)

      not_scalar_mu = (nmu .NE. 1)
      not_scalar_tau = (ntau .NE. 1)

      mu_tmp = mu(1)
      tau_tmp = tau(1)
	
	
	  do i = 1, ntau
	  	  if (tau(i) .LE. 0.0) then
          	RETURN
          endif
      enddo 
      
      do i=1,n
        if (not_scalar_mu) mu_tmp=mu(i)
        if (not_scalar_tau) tau_tmp=tau(i)
        
        grad_tau = 1.0 / (2 * tau_tmp) - .5 * (x(i) - mu_tmp)**2
        if (not_scalar_tau) then 
        	grad_tau_like(i) = grad_tau
        else
        	grad_tau_like(1) = grad_tau + grad_tau_like(1)
        endif
      enddo
      return
      END
      
      SUBROUTINE normal_grad_x(x,mu,tau,n,nmu, ntau, grad_x_like)

c Normal log-likelihood function      

c Updated 26/01/2007 DH.

cf2py double precision dimension(n),intent(in) :: x
cf2py double precision dimension(nmu),intent(in) :: mu
cf2py double precision dimension(ntau),intent(in) :: tau
cf2py integer intent(hide),depend(x) :: n=len(x)
cf2py integer intent(hide),depend(mu,n),check(nmu==1||nmu==n) :: nmu=len(mu)
cf2py integer intent(hide),depend(tau,n),check(ntau==1||ntau==n) :: ntau=len(tau)
cf2py double precision dimension(n), intent(out) :: grad_x_like
cf2py threadsafe

      IMPLICIT NONE
      INTEGER n,i,ntau,nmu
      DOUBLE PRECISION grad_x_like(n)
      DOUBLE PRECISION x(n),mu(nmu),tau(ntau)
      DOUBLE PRECISION mu_tmp, tau_tmp
      LOGICAL not_scalar_mu, not_scalar_tau
      DOUBLE PRECISION PI
      PARAMETER (PI=3.141592653589793238462643d0) 
      DOUBLE PRECISION infinity
      PARAMETER (infinity = 1.7976931348623157d308)

      not_scalar_mu = (nmu .NE. 1)
      not_scalar_tau = (ntau .NE. 1)

      mu_tmp = mu(1)
      tau_tmp = tau(1)
	
	
	  do i = 1, ntau
	  	  if (tau(i) .LE. 0.0) then
          	RETURN
          endif
      enddo 
      
      do i=1,n
        if (not_scalar_mu) mu_tmp=mu(i)
        if (not_scalar_tau) tau_tmp=tau(i)

        grad_x_like(i) = -(x(i) - mu_tmp) * tau_tmp
        
      enddo
      return
      END
      
            SUBROUTINE normal_grad_mu(x,mu,tau,n,nmu,ntau,gradmulike)

c Normal log-likelihood function      

c Updated 26/01/2007 DH.

cf2py double precision dimension(n),intent(in) :: x
cf2py double precision dimension(nmu),intent(in) :: mu
cf2py double precision dimension(ntau),intent(in) :: tau
cf2py integer intent(hide),depend(x) :: n=len(x)
cf2py integer intent(hide),depend(mu,n),check(nmu==1||nmu==n) :: nmu=len(mu)
cf2py integer intent(hide),depend(tau,n),check(ntau==1||ntau==n) :: ntau=len(tau)
cf2py double precision dimension(nmu), intent(out) :: gradmulike
cf2py threadsafe

      IMPLICIT NONE
      INTEGER n,i,ntau,nmu
      DOUBLE PRECISION gradmulike(nmu)
      DOUBLE PRECISION x(n),mu(nmu),tau(ntau)
      DOUBLE PRECISION mu_tmp, tau_tmp,grad_mu
      LOGICAL not_scalar_mu, not_scalar_tau
      DOUBLE PRECISION PI
      PARAMETER (PI=3.141592653589793238462643d0) 
      DOUBLE PRECISION infinity
      PARAMETER (infinity = 1.7976931348623157d308)

      not_scalar_mu = (nmu .NE. 1)
      not_scalar_tau = (ntau .NE. 1)

      mu_tmp = mu(1)
      tau_tmp = tau(1)
	
	
	  do i = 1, ntau
	  	  if (tau(i) .LE. 0.0) return
      enddo 
      
      do i=1,n
        if (not_scalar_mu) mu_tmp=mu(i)
        if (not_scalar_tau) tau_tmp=tau(i)

        grad_mu = (x(i) - mu_tmp) * tau_tmp
        
        if (not_scalar_mu) then 
        	gradmulike(i) = grad_mu
        else
        	gradmulike(1) = grad_mu + gradmulike(1)
        endif
      enddo
      return
      END


      SUBROUTINE hnormal(x,tau,n,ntau,like)

c Half-normal log-likelihood function    

c Updated 24/01/2007 DH.

cf2py double precision dimension(n),intent(in) :: x
cf2py double precision dimension(ntau),intent(in) :: tau
cf2py double precision intent(out) :: like
cf2py integer intent(hide),depend(x) :: n=len(x)
cf2py integer intent(hide),depend(tau,n),check(ntau==1 || ntau==n) :: ntau=len(tau)
cf2py threadsafe

      IMPLICIT NONE
      INTEGER n,i,ntau
      DOUBLE PRECISION like
      DOUBLE PRECISION x(n),tau(ntau),tau_tmp
      LOGICAL not_scalar_tau

      DOUBLE PRECISION PI
      PARAMETER (PI=3.141592653589793238462643d0) 
      DOUBLE PRECISION infinity
      PARAMETER (infinity = 1.7976931348623157d308)

      not_scalar_tau = (ntau .NE. 1)

      tau_tmp = tau(1)
      like = 0.0
      do i=1,n
        if (not_scalar_tau) tau_tmp = tau(i)
        if ((tau_tmp .LE. 0.0) .OR. (x(i) .LT. 0.0)) then
          like = -infinity
          RETURN
        endif
        like = like + 0.5 * (dlog(2. * tau_tmp / PI)) 
        like = like - (0.5 * x(i)**2 * tau_tmp)
      enddo
      return
      END

      SUBROUTINE hnormal_gradx(x,tau,n,ntau,gradlike)

c Half-normal log-likelihood function    

c Updated 24/01/2007 DH.

cf2py double precision dimension(n),intent(in) :: x
cf2py double precision dimension(ntau),intent(in) :: tau
cf2py double precision dimension(n),intent(out) :: gradlike
cf2py integer intent(hide),depend(x) :: n=len(x)
cf2py integer intent(hide),depend(tau,n),check(ntau==1 || ntau==n) :: ntau=len(tau)
cf2py threadsafe

      IMPLICIT NONE
      INTEGER n,i,ntau
      DOUBLE PRECISION gradlike(n), grad
      DOUBLE PRECISION x(n),tau(ntau),tau_tmp
      LOGICAL not_scalar_tau

      DOUBLE PRECISION PI
      PARAMETER (PI=3.141592653589793238462643d0) 
      DOUBLE PRECISION infinity
      PARAMETER (infinity = 1.7976931348623157d308)

      not_scalar_tau = (ntau .NE. 1)

      tau_tmp = tau(1)
      
      do i = 1, ntau
	  	  if (tau(i) .LE. 0.0) then
          	RETURN
          endif
      enddo 
      
      do i = 1, n
	  	  if (x(i) .LE. 0.0) then
          	RETURN
          endif
      enddo 
      
      do i=1,n
        if (not_scalar_tau) tau_tmp=tau(i)

        gradlike(i) = -x(i) * tau_tmp
        
      enddo
      return
      END
      
      
      SUBROUTINE hnormal_gradtau(x,tau,n,ntau,gradlike)

c Half-normal log-likelihood function    

c Updated 24/01/2007 DH.

cf2py double precision dimension(n),intent(in) :: x
cf2py double precision dimension(ntau),intent(in) :: tau
cf2py double precision dimension(ntau),intent(out) :: gradlike
cf2py integer intent(hide),depend(x) :: n=len(x)
cf2py integer intent(hide),depend(tau,n),check(ntau==1 || ntau==n) :: ntau=len(tau)
cf2py threadsafe

      IMPLICIT NONE
      INTEGER n,i,ntau
      DOUBLE PRECISION gradlike(ntau), grad
      DOUBLE PRECISION x(n),tau(ntau),tau_tmp
      LOGICAL not_scalar_tau

      DOUBLE PRECISION PI
      PARAMETER (PI=3.141592653589793238462643d0) 
      DOUBLE PRECISION infinity
      PARAMETER (infinity = 1.7976931348623157d308)

      not_scalar_tau = (ntau .NE. 1)

      tau_tmp = tau(1)
      
      do i = 1, ntau
	  	  if (tau(i) .LE. 0.0) then
          	RETURN
          endif
      enddo 
      
      do i = 1, n
	  	  if (x(i) .LE. 0.0) then
          	RETURN
          endif
      enddo 
      
      do i=1,n
        if (not_scalar_tau) tau_tmp=tau(i)
        
        grad = 1.0 / (2 * tau_tmp) - .5 * x(i)**2
        if (not_scalar_tau) then 
        	gradlike(i) = grad
        else
        	gradlike(1) = grad + gradlike(1)
        endif
      enddo
      return
      END


      SUBROUTINE lognormal(x,mu,tau,n,nmu,ntau,like)

c Log-normal log-likelihood function

c Updated 26/01/2007 DH.

cf2py double precision dimension(n),intent(in) :: x
cf2py double precision dimension(nmu),intent(in) :: mu
cf2py double precision dimension(ntau),intent(in) :: tau
cf2py double precision intent(out) :: like
cf2py integer intent(hide),depend(x) :: n=len(x)
cf2py integer intent(hide),depend(mu,n),check(nmu==1||nmu==n) :: nmu=len(mu)
cf2py integer intent(hide),depend(tau,n),check(ntau==1||ntau==n) :: ntau=len(tau)
cf2py threadsafe

      IMPLICIT NONE
      INTEGER n,i,ntau,nmu
      DOUBLE PRECISION like
      DOUBLE PRECISION x(n),mu(nmu),tau(ntau)
      DOUBLE PRECISION mu_tmp, tau_tmp
      LOGICAL not_scalar_mu, not_scalar_tau
      DOUBLE PRECISION PI
      PARAMETER (PI=3.141592653589793238462643d0) 
      DOUBLE PRECISION infinity
      PARAMETER (infinity = 1.7976931348623157d308)

      not_scalar_mu = (nmu .NE. 1)
      not_scalar_tau = (ntau .NE. 1)

      mu_tmp = mu(1)
      tau_tmp = tau(1)
      like = 0.0
      do i=1,n
        if (not_scalar_mu) mu_tmp=mu(i)
        if (not_scalar_tau) tau_tmp=tau(i)
        if ((tau_tmp .LE. 0.0).OR.(x(i) .LE. 0.0)) then
          like = -infinity
          RETURN
        endif            
        like = like + 0.5 * (dlog(tau_tmp) - dlog(2.0*PI)) 
        like = like - 0.5*tau_tmp*(dlog(x(i))-mu_tmp)**2 - dlog(x(i))
      enddo
      return
      END
      
      SUBROUTINE lognormal_gradx(x,mu,tau,n,nmu,ntau,gradlike)

c Log-normal log-likelihood function

c Updated 26/01/2007 DH.

cf2py double precision dimension(n),intent(in) :: x
cf2py double precision dimension(nmu),intent(in) :: mu
cf2py double precision dimension(ntau),intent(in) :: tau
cf2py double precision dimension(n), intent(out) :: gradlike
cf2py integer intent(hide),depend(x) :: n=len(x)
cf2py integer intent(hide),depend(mu,n),check(nmu==1||nmu==n) :: nmu=len(mu)
cf2py integer intent(hide),depend(tau,n),check(ntau==1||ntau==n) :: ntau=len(tau)
cf2py threadsafe

      IMPLICIT NONE
      INTEGER n,i,ntau,nmu
      DOUBLE PRECISION gradlike(n)
      DOUBLE PRECISION x(n),mu(nmu),tau(ntau)
      DOUBLE PRECISION mu_tmp, tau_tmp
      LOGICAL not_scalar_mu, not_scalar_tau
      DOUBLE PRECISION PI
      PARAMETER (PI=3.141592653589793238462643d0) 
      DOUBLE PRECISION infinity
      PARAMETER (infinity = 1.7976931348623157d308)

      not_scalar_mu = (nmu .NE. 1)
      not_scalar_tau = (ntau .NE. 1)

      mu_tmp = mu(1)
      tau_tmp = tau(1)
      
      do i=1,n
        if (x(i) .LE. 0.0) return
      enddo 
      do i=1,nmu
        if (mu(i) .LE. 0.0) return
      enddo 
      do i=1,ntau
        if (tau(i) .LE. 0.0) return
      enddo       
      
      do i=1,n
        if (not_scalar_mu) mu_tmp=mu(i)
        if (not_scalar_tau) tau_tmp=tau(i)
       
        gradlike(i) = - (1 + (dlog(x(i)) - mu_tmp) * tau_tmp)/x(i)
      enddo
      return
      END

	  SUBROUTINE lognormal_gradmu(x,mu,tau,n,nmu,ntau,gradlike)

c Log-normal log-likelihood function

c Updated 26/01/2007 DH.

cf2py double precision dimension(n),intent(in) :: x
cf2py double precision dimension(nmu),intent(in) :: mu
cf2py double precision dimension(ntau),intent(in) :: tau
cf2py double precision dimension(nmu), intent(out) :: gradlike
cf2py integer intent(hide),depend(x) :: n=len(x)
cf2py integer intent(hide),depend(mu,n),check(nmu==1||nmu==n) :: nmu=len(mu)
cf2py integer intent(hide),depend(tau,n),check(ntau==1||ntau==n) :: ntau=len(tau)
cf2py threadsafe

      IMPLICIT NONE
      INTEGER n,i,ntau,nmu
      DOUBLE PRECISION gradlike(nmu), glike
      DOUBLE PRECISION x(n),mu(nmu),tau(ntau)
      DOUBLE PRECISION mu_tmp, tau_tmp
      LOGICAL not_scalar_mu, not_scalar_tau
      DOUBLE PRECISION PI
      PARAMETER (PI=3.141592653589793238462643d0) 
      DOUBLE PRECISION infinity
      PARAMETER (infinity = 1.7976931348623157d308)

      not_scalar_mu = (nmu .NE. 1)
      not_scalar_tau = (ntau .NE. 1)

      mu_tmp = mu(1)
      tau_tmp = tau(1)
      
      do i=1,n
        if (x(i) .LE. 0.0) return
      enddo 
      do i=1,nmu
        if (mu(i) .LE. 0.0) return
      enddo 
      do i=1,ntau
        if (tau(i) .LE. 0.0) return
      enddo       
      
      do i=1,n
        if (not_scalar_mu) mu_tmp=mu(i)
        if (not_scalar_tau) tau_tmp=tau(i)
       
        glike = (dlog(x(i)) - mu_tmp) * tau_tmp
        if (not_scalar_mu) then 
        	gradlike(i) = glike
        else
        	gradlike(1) = glike + gradlike(1)
        end if
      enddo
      return
      END

	  SUBROUTINE lognormal_gradtau(x,mu,tau,n,nmu,ntau,gradlike)

c Log-normal log-likelihood function

c Updated 26/01/2007 DH.

cf2py double precision dimension(n),intent(in) :: x
cf2py double precision dimension(nmu),intent(in) :: mu
cf2py double precision dimension(ntau),intent(in) :: tau
cf2py double precision dimension(ntau), intent(out) :: gradlike
cf2py integer intent(hide),depend(x) :: n=len(x)
cf2py integer intent(hide),depend(mu,n),check(nmu==1||nmu==n) :: nmu=len(mu)
cf2py integer intent(hide),depend(tau,n),check(ntau==1||ntau==n) :: ntau=len(tau)
cf2py threadsafe

      IMPLICIT NONE
      INTEGER n,i,ntau,nmu
      DOUBLE PRECISION gradlike(ntau), glike
      DOUBLE PRECISION x(n),mu(nmu),tau(ntau)
      DOUBLE PRECISION mu_tmp, tau_tmp
      LOGICAL not_scalar_mu, not_scalar_tau
      DOUBLE PRECISION PI
      PARAMETER (PI=3.141592653589793238462643d0) 
      DOUBLE PRECISION infinity
      PARAMETER (infinity = 1.7976931348623157d308)

      not_scalar_mu = (nmu .NE. 1)
      not_scalar_tau = (ntau .NE. 1)

      mu_tmp = mu(1)
      tau_tmp = tau(1)
      
      do i=1,n
        if (x(i) .LE. 0.0) return
      enddo 
      do i=1,nmu
        if (mu(i) .LE. 0.0) return
      enddo 
      do i=1,ntau
        if (tau(i) .LE. 0.0) return
      enddo       
      
      do i=1,n
        if (not_scalar_mu) mu_tmp=mu(i)
        if (not_scalar_tau) tau_tmp=tau(i)
       
        glike = 1D0 /(2D0 * tau_tmp) - (dlog(x(i)) - mu_tmp)**2/2D0
        if (not_scalar_tau) then 
        	gradlike(i) = glike
        else
        	gradlike(1) = glike + gradlike(1)
        end if
      enddo
      return
      END
      SUBROUTINE arlognormal(x, mu, sigma, rho, beta, n, nmu, like)

C Autocorrelated lognormal loglikelihood.
C David Huard, June 2007

cf2py double precision dimension(n),intent(in) :: x
cf2py double precision dimension(nmu),intent(in) :: mu
cf2py double precision intent(in) :: sigma, rho, beta
cf2py double precision intent(out) :: like
cf2py integer intent(hide),depend(x) :: n=len(x)
cf2py integer intent(hide),depend(mu,n),check(nmu==1||nmu==n) :: nmu=len(mu)
cf2py threadsafe

      IMPLICIT NONE
      INTEGER n,i,nmu
      DOUBLE PRECISION like
      DOUBLE PRECISION x(n),mu(nmu),sigma, rho, beta
      DOUBLE PRECISION mu_tmp,logx(n),r(n),t1,t2,t3,t4,quad
      DOUBLE PRECISION PI
      PARAMETER (PI=3.141592653589793238462643d0) 
      DOUBLE PRECISION infinity
      PARAMETER (infinity = 1.7976931348623157d308)

      if ((abs(rho) > 1).OR.(sigma <= 0.0)) then 
        like = -infinity
        RETURN
      endif
    
      t1 = n/2. *dlog(2*pi)
      t2 = .5 * (dlog(beta) + 2*n*dlog(sigma) - dlog(1.-rho**2))

      t3 = 0.0
      mu_tmp = mu(1)
      do i=1,n
        if (x(i) <= 0.0) then
          like = -infinity
          RETURN 
        endif
        logx(i) = dlog(x(i))
        t3 = t3+logx(i)
        if (nmu .NE. 1) mu_tmp=mu(i)
        r(i) = logx(i) - mu_tmp
      enddo

      quad = 1.0/beta * (1.-rho**2)*r(1)**2
      do i=1,n-1
        quad = quad + (r(i+1) - rho*r(i))**2
      enddo

      t4 = .5 * quad/sigma**2
      like = -t1-t2-t3-t4
      END SUBROUTINE
    


      SUBROUTINE gev(x,xi,mu,sigma,n,nxi,nmu,nsigma,like)
C
C     COMPUTE THE LIKELIHOOD OF THE GENERALIZED EXTREME VALUE DISTRIBUTION.
C
Cf2py double precision dimension(n), intent(in):: x
Cf2py double precision dimension(nxi), intent(in):: xi
Cf2py double precision dimension(nmu), intent(in):: mu
Cf2py double precision dimension(nsigma), intent(in):: sigma
Cf2py integer intent(hide), depend(x) :: n=len(x)
Cf2py integer intent(hide), depend(xi,n),check(nxi==1||nxi==n) :: nxi=len(xi)
Cf2py integer intent(hide), depend(mu,n),check(nmu==1||nmu==n) :: nmu=len(mu)
Cf2py integer intent(hide), depend(sigma,n),check(nsigma==1||nsigma==n) :: nsigma=len(sigma)
Cf2py double precision intent(out):: like

      INTEGER n, nmu, nxi, nsigma, i
      DOUBLE PRECISION x(n), xi(nxi), mu(nmu), sigma(nsigma), like
      DOUBLE PRECISION Z(N), EX(N), PEX(N)
      DOUBLE PRECISION XI_tmp, SIGMA_tmp
      DOUBLE PRECISION infinity
      PARAMETER (infinity = 1.7976931348623157d308)

      CALL standardize(x,mu,sigma,n,nmu,nsigma,z)

      xi_tmp = xi(1)
      sigma_tmp = sigma(1)
      LIKE = 0.0
      DO I=1,N
        if (nxi .NE. 1) xi_tmp = xi(i)
        if (nsigma .NE. 1) sigma_tmp = sigma(i)          
        IF (ABS(xi_tmp) .LT. 10.**(-5.)) THEN
          LIKE = LIKE - Z(I) - dexp(-Z(I)) - dlog(sigma_tmp)
        ELSE 
          EX(I) = 1. + xi_tmp*z(i)
          IF (EX(I) .LT. 0.) THEN
            LIKE = -infinity
            RETURN
          ENDIF
          PEX(I) = EX(I)**(-1./xi_tmp)  
          LIKE = LIKE - dlog(sigma_tmp) - PEX(I) 
          LIKE = LIKE - (1./xi_tmp +1.)* dlog(EX(I))
        ENDIF
      ENDDO

      end subroutine gev    


      SUBROUTINE gev_ppf(q,xi,n,nxi,ppf)
C
C     COMPUTE THE Percentile Point function (PPF) OF THE 
C     GENERALIZED EXTREME VALUE DISTRIBUTION.
C
C Created 29/01/2007 DH.
C
Cf2py double precision dimension(n), intent(in):: q
Cf2py double precision dimension(nxi), intent(in):: xi
Cf2py integer intent(hide), depend(q)::n=len(q)
Cf2py integer intent(hide), depend(xi,n),check(nxi==1 || nxi==n) :: nxi=len(xi)
Cf2py double precision dimension(n), intent(out):: ppf

      IMPLICIT NONE
      INTEGER n,nxi,i
      DOUBLE PRECISION q(n), xi(nxi), ppf(n)
      DOUBLE PRECISION xi_tmp

      xi_tmp = xi(1)
      do i=1,n
        if (nxi .NE. 1) xi_tmp= xi(i)
        IF (ABS(xi_tmp) .LT. 10.**(-5.)) THEN
          ppf(i) = -dlog(-dlog(q(i)))
        ELSE
          ppf(i) = 1./xi_tmp * ( (-dlog(q(i)))**(-xi_tmp) -1. )
        ENDIF
      enddo
      return 
      END SUBROUTINE gev_ppf




      SUBROUTINE gamma(x,alpha,beta,n,na,nb,like)

c Gamma log-likelihood function      

c Updated 19/01/2007 DH.

cf2py double precision dimension(n),intent(in) :: x
cf2py double precision dimension(na),intent(in) :: alpha
cf2py double precision dimension(nb),intent(in) :: beta
cf2py double precision intent(out) :: like
cf2py integer intent(hide),depend(x) :: n=len(x)
cf2py integer intent(hide),depend(alpha),check(na==1 || na==len(x)) :: na=len(alpha)
cf2py integer intent(hide),depend(beta),check(nb==1 || nb==len(x)) :: nb=len(beta)
cf2py threadsafe


      INTEGER i,n,na,nb
      DOUBLE PRECISION like
      DOUBLE PRECISION x(n),alpha(na),beta(nb)
      DOUBLE PRECISION beta_tmp, alpha_tmp
      LOGICAL not_scalar_a, not_scalar_b
      DOUBLE PRECISION gammln
      DOUBLE PRECISION infinity
      PARAMETER (infinity = 1.7976931348623157d308)

      not_scalar_a = (na .NE. 1)
      not_scalar_b = (nb .NE. 1)

      alpha_tmp = alpha(1)
      beta_tmp = beta(1)
      like = 0.0
      do i=1,n
        if (not_scalar_a) alpha_tmp = alpha(i)
        if (not_scalar_b) beta_tmp = beta(i)
        if ((x(i) .LT. 0.0) .OR. (alpha_tmp .LE. 0.0) .OR. 
     +(beta_tmp .LE. 0.0)) then
          like = -infinity
          RETURN
        endif
        if (x(i).EQ.0.0) then

            if (alpha_tmp.EQ.1.0) then
                like = like + beta_tmp
            else if (alpha_tmp.LT.1.0) then
                like = infinity
                RETURN
            else
                like = -infinity
                RETURN
            end if
        else            
            like = like - gammln(alpha_tmp) + alpha_tmp*dlog(beta_tmp)
            like = like + (alpha_tmp - 1.0)*dlog(x(i)) - beta_tmp*x(i)
        end if
      enddo     

      return
      END
      
      SUBROUTINE gamma_grad_x(x,alpha,beta,n,na,nb,gradxlike)

c Gamma log-likelihood gradient function wrt x     

c Updated 19/01/2007 DH.

cf2py double precision dimension(n),intent(in) :: x
cf2py double precision dimension(na),intent(in) :: alpha
cf2py double precision dimension(nb),intent(in) :: beta
cf2py integer intent(hide),depend(x) :: n=len(x)
cf2py integer intent(hide),depend(alpha),check(na==1 || na==len(x)) :: na=len(alpha)
cf2py integer intent(hide),depend(beta),check(nb==1 || nb==len(x)) :: nb=len(beta)
cf2py double precision dimension(n),intent(out) :: gradxlike
cf2py threadsafe


      INTEGER i,n,na,nb

      DOUBLE PRECISION x(n),alpha(na),beta(nb)
      double precision gradxlike(n)
      DOUBLE PRECISION beta_tmp, alpha_tmp
      LOGICAL not_scalar_a, not_scalar_b
      DOUBLE PRECISION gammln
      DOUBLE PRECISION infinity
      PARAMETER (infinity = 1.7976931348623157d308)

      not_scalar_a = (na .NE. 1)
      not_scalar_b = (nb .NE. 1)

      alpha_tmp = alpha(1)
      beta_tmp = beta(1)
      
      do i = 1, n
      	if (x(i) .LT. 0.0) return 
      enddo
      
      do i=1,na
        if  (alpha(i) .LE. 0.0) RETURN
      enddo
      
      do i=1,nb
        if  (beta(i) .LE. 0.0) RETURN
      enddo      
      
      do i=1,n
        if (not_scalar_a) alpha_tmp = alpha(i)
        if (not_scalar_b) beta_tmp = beta(i)
        
        if (x(i).EQ.0.0) then
			if (alpha_tmp .EQ. 1.0) then 
				gradxlike(i) = -beta_tmp
			else
c might be a better way to handle this, but this will do for now
				gradxlike(i) = 0
			end if 
        else            
            gradxlike(i) = (alpha_tmp - 1.0)/x(i) - beta_tmp
        end if
      enddo     

      return
      END
      
      SUBROUTINE gamma_grad_alpha(x,alpha,beta,n,na,nb,gradalphalike)

c Gamma log-likelihood gradient function wrt alpha      

c Updated 19/01/2007 DH.

cf2py double precision dimension(n),intent(in) :: x
cf2py double precision dimension(na),intent(in) :: alpha
cf2py double precision dimension(nb),intent(in) :: beta
cf2py integer intent(hide),depend(x) :: n=len(x)
cf2py integer intent(hide),depend(alpha),check(na==1 || na==len(x)) :: na=len(alpha)
cf2py integer intent(hide),depend(beta),check(nb==1 || nb==len(x)) :: nb=len(beta)
cf2py double precision dimension(na),intent(out) :: gradalphalike
cf2py threadsafe


      INTEGER i,n,na,nb
      DOUBLE PRECISION x(n),alpha(na),beta(nb)
      double precision gradalphalike(na)
      double precision gradalpha
      DOUBLE PRECISION beta_tmp, alpha_tmp
      LOGICAL not_scalar_a, not_scalar_b
      DOUBLE PRECISION gammln
      DOUBLE PRECISION infinity
      PARAMETER (infinity = 1.7976931348623157d308)

      not_scalar_a = (na .NE. 1)
      not_scalar_b = (nb .NE. 1)

      alpha_tmp = alpha(1)
      beta_tmp = beta(1)

      
      do i = 1, n
      	if (x(i) .LT. 0.0) return 
      enddo
      
      do i=1,na
        if  (alpha(i) .LE. 0.0) RETURN
      enddo
      
      do i=1,nb
        if  (beta(i) .LE. 0.0) RETURN
      enddo      
      
      do i=1,n
        if (not_scalar_a) alpha_tmp = alpha(i)
        if (not_scalar_b) beta_tmp = beta(i)
        
        if (x(i) .EQ. 0.0) then
				gradalpha = -infinity
        else            
            gradalpha = dlog(x(i)) - psi(alpha_tmp) + dlog(beta_tmp)
        end if
        
        if (not_scalar_a) then 
        	gradalphalike(i) = gradalpha
        else
        	gradalphalike(1) = gradalpha + gradalphalike(1)
        end if
      enddo     

      return
      END
      
      SUBROUTINE gamma_grad_beta(x,alpha,beta,n,na,nb,gradbetalike)

c Gamma log-likelihood gradient function wrt beta      

c Updated 19/01/2007 DH.

cf2py double precision dimension(n),intent(in) :: x
cf2py double precision dimension(na),intent(in) :: alpha
cf2py double precision dimension(nb),intent(in) :: beta
cf2py integer intent(hide),depend(x) :: n=len(x)
cf2py integer intent(hide),depend(alpha),check(na==1 || na==len(x)) :: na=len(alpha)
cf2py integer intent(hide),depend(beta),check(nb==1 || nb==len(x)) :: nb=len(beta)
cf2py double precision dimension(nb),intent(out) :: gradbetalike
cf2py threadsafe


      INTEGER i,n,na,nb
      DOUBLE PRECISION x(n),alpha(na),beta(nb)
      double precision gradbetalike(nb)
      double precision gradbeta
      DOUBLE PRECISION beta_tmp, alpha_tmp
      LOGICAL not_scalar_a, not_scalar_b
      DOUBLE PRECISION gammln
      DOUBLE PRECISION infinity
      PARAMETER (infinity = 1.7976931348623157d308)

      not_scalar_a = (na .NE. 1)
      not_scalar_b = (nb .NE. 1)

      alpha_tmp = alpha(1)
      beta_tmp = beta(1)
      
      do i = 1, n
      	if (x(i) .LT. 0.0) return 
      enddo
      
      do i=1,na
        if  (alpha(i) .LE. 0.0) RETURN
      enddo
      
      do i=1,nb
        if  (beta(i) .LE. 0.0) RETURN
      enddo      
      
      do i=1,n
        if (not_scalar_a) alpha_tmp = alpha(i)
        if (not_scalar_b) beta_tmp = beta(i)
        
        if (beta_tmp .EQ. 0.0) then
				gradbeta = infinity
        else            
            gradbeta = -x(i) + alpha_tmp/beta_tmp
        end if
        
        if (not_scalar_b) then 
        	gradbetalike(i) = gradbeta
        else
        	gradbetalike(1) = gradbeta + gradbetalike(1)
        end if
      enddo     

      return
      END

      SUBROUTINE igamma(x,alpha,beta,n,na,nb,like)

c Inverse gamma log-likelihood function      

c Updated 26/01/2007 DH.

cf2py double precision dimension(n),intent(in) :: x
cf2py double precision dimension(na),intent(in) :: alpha
cf2py double precision dimension(nb),intent(in) :: beta
cf2py double precision intent(out) :: like
cf2py integer intent(hide),depend(x) :: n=len(x)
cf2py integer intent(hide),depend(alpha,n),check(na==1||na==n) :: na=len(alpha)
cf2py integer intent(hide),depend(beta,n),check(nb==1||nb==n) :: nb=len(beta)
cf2py threadsafe

      IMPLICIT NONE
      INTEGER i,n,na,nb
      DOUBLE PRECISION like
      DOUBLE PRECISION x(n),alpha(na),beta(nb)
      DOUBLE PRECISION alpha_tmp, beta_tmp
      DOUBLE PRECISION gammln
      DOUBLE PRECISION infinity
      PARAMETER (infinity = 1.7976931348623157d308)

      alpha_tmp=alpha(1)
      beta_tmp=beta(1)
      like = 0.0D0
      do i=1,n
        if (na .NE. 1) alpha_tmp=alpha(i)
        if (nb .NE. 1) beta_tmp=beta(i)
        if ((alpha_tmp .LT. 0.0) .OR. (beta_tmp .LT. 0.0)) then
          like = -infinity
          RETURN
        endif
        if ((x(i) .LE. 0.0).OR.(alpha_tmp.LE.0.0).OR.
     +       (beta_tmp.LE.0.0)) then
          like = -infinity
          RETURN
        endif
        like = like - gammln(alpha_tmp) + alpha_tmp*dlog(beta_tmp)
        like = like - (alpha_tmp+1.0D0)*dlog(x(i)) - 1.0D0*beta_tmp/x(i)
      enddo

      return
      END
	  
	  SUBROUTINE igamma_grad_x(x,alpha,beta,n,na,nb,gradxlike)

c Gamma log-likelihood gradient function wrt x     

c Updated 19/01/2007 DH.

cf2py double precision dimension(n),intent(in) :: x
cf2py double precision dimension(na),intent(in) :: alpha
cf2py double precision dimension(nb),intent(in) :: beta
cf2py integer intent(hide),depend(x) :: n=len(x)
cf2py integer intent(hide),depend(alpha),check(na==1 || na==len(x)) :: na=len(alpha)
cf2py integer intent(hide),depend(beta),check(nb==1 || nb==len(x)) :: nb=len(beta)
cf2py double precision dimension(n),intent(out) :: gradxlike
cf2py threadsafe


      INTEGER i,n,na,nb

      DOUBLE PRECISION x(n),alpha(na),beta(nb)
      double precision gradxlike(n)
      DOUBLE PRECISION beta_tmp, alpha_tmp
      LOGICAL not_scalar_a, not_scalar_b
      DOUBLE PRECISION gammln
      DOUBLE PRECISION infinity
      PARAMETER (infinity = 1.7976931348623157d308)

      not_scalar_a = (na .NE. 1)
      not_scalar_b = (nb .NE. 1)

      alpha_tmp = alpha(1)
      beta_tmp = beta(1)
      
      do i = 1, n
      	if (x(i) .LE. 0.0) return 
      enddo
      
      do i=1,na
        if  (alpha(i) .LE. 0.0) RETURN
      enddo
      
      do i=1,nb
        if  (beta(i) .LE. 0.0) RETURN
      enddo      
      
      do i=1,n
        if (not_scalar_a) alpha_tmp = alpha(i)
        if (not_scalar_b) beta_tmp = beta(i)
        
         
        gradxlike(i) = -(alpha_tmp + 1.0)/x(i) + beta_tmp/x(i)**2

      enddo     

      return
      END
      
      SUBROUTINE igamma_grad_alpha(x,alpha,beta,n,na,nb,gradalphalike)

c Gamma log-likelihood gradient function wrt alpha      

c Updated 19/01/2007 DH.

cf2py double precision dimension(n),intent(in) :: x
cf2py double precision dimension(na),intent(in) :: alpha
cf2py double precision dimension(nb),intent(in) :: beta
cf2py integer intent(hide),depend(x) :: n=len(x)
cf2py integer intent(hide),depend(alpha),check(na==1 || na==len(x)) :: na=len(alpha)
cf2py integer intent(hide),depend(beta),check(nb==1 || nb==len(x)) :: nb=len(beta)
cf2py double precision dimension(na),intent(out) :: gradalphalike
cf2py threadsafe


      INTEGER i,n,na,nb
      DOUBLE PRECISION x(n),alpha(na),beta(nb)
      double precision gradalphalike(na)
      double precision gradalpha
      DOUBLE PRECISION beta_tmp, alpha_tmp
      LOGICAL not_scalar_a, not_scalar_b
      DOUBLE PRECISION gammln
      DOUBLE PRECISION infinity
      PARAMETER (infinity = 1.7976931348623157d308)

      not_scalar_a = (na .NE. 1)
      not_scalar_b = (nb .NE. 1)

      alpha_tmp = alpha(1)
      beta_tmp = beta(1)

      
      do i = 1, n
      	if (x(i) .LE. 0.0) return 
      enddo
      
      do i=1,na
        if  (alpha(i) .LE. 0.0) RETURN
      enddo
      
      do i=1,nb
        if  (beta(i) .LE. 0.0) RETURN
      enddo      
      
      do i=1,n
        if (not_scalar_a) alpha_tmp = alpha(i)
        if (not_scalar_b) beta_tmp = beta(i)
        
         
        gradalpha = -dlog(x(i)) - psi(alpha_tmp) + dlog(beta_tmp)
        
        if (not_scalar_a) then 
        	gradalphalike(i) = gradalpha
        else
        	gradalphalike(1) = gradalpha + gradalphalike(1)
        end if
      enddo     

      return
      END
      
      SUBROUTINE igamma_grad_beta(x,alpha,beta,n,na,nb,gradbetalike)

c Gamma log-likelihood gradient function wrt beta      

c Updated 19/01/2007 DH.

cf2py double precision dimension(n),intent(in) :: x
cf2py double precision dimension(na),intent(in) :: alpha
cf2py double precision dimension(nb),intent(in) :: beta
cf2py integer intent(hide),depend(x) :: n=len(x)
cf2py integer intent(hide),depend(alpha),check(na==1 || na==len(x)) :: na=len(alpha)
cf2py integer intent(hide),depend(beta),check(nb==1 || nb==len(x)) :: nb=len(beta)
cf2py double precision dimension(nb),intent(out) :: gradbetalike
cf2py threadsafe


      INTEGER i,n,na,nb
      DOUBLE PRECISION x(n),alpha(na),beta(nb)
      double precision gradbetalike(nb)
      double precision gradbeta
      DOUBLE PRECISION beta_tmp, alpha_tmp
      LOGICAL not_scalar_a, not_scalar_b
      DOUBLE PRECISION gammln
      DOUBLE PRECISION infinity
      PARAMETER (infinity = 1.7976931348623157d308)

      not_scalar_a = (na .NE. 1)
      not_scalar_b = (nb .NE. 1)

      alpha_tmp = alpha(1)
      beta_tmp = beta(1)
      
      do i = 1, n
      	if (x(i) .LE. 0.0) return 
      enddo
      
      do i=1,na
        if  (alpha(i) .LE. 0.0) RETURN
      enddo
      
      do i=1,nb
        if  (beta(i) .LE. 0.0) RETURN
      enddo      
      
      do i=1,n
        if (not_scalar_a) alpha_tmp = alpha(i)
        if (not_scalar_b) beta_tmp = beta(i)
       
        gradbeta = alpha_tmp/beta_tmp - 1d0/x(i)
        
        if (not_scalar_a) then 
        	gradbetalike(i) = gradbeta
        else
        	gradbetalike(1) = gradbeta + gradbetalike(1)
        end if
      enddo     

      return
      END

      SUBROUTINE hyperg(x,draws,success,total,n,nd,ns,nt,like)

c Hypergeometric log-likelihood function
c Updated 5/02/07, DH. Changed variable names. 

c Distribution models the probability of drawing x successes in a 
c given number of draws, knowing the population composition (success, failures).
c where failures = total - success

cf2py integer dimension(n),intent(in) :: x
cf2py integer dimension(nd),intent(in) :: draws
cf2py integer dimension(ns),intent(in) :: success
cf2py integer dimension(nt),intent(in) :: total
cf2py integer intent(hide),depend(x) :: n=len(x)
cf2py integer intent(hide),depend(draws,n),check(nd==1||nd==n) :: nd=len(draws)
cf2py integer intent(hide),depend(success,n),check(ns==1||ns==n) :: ns=len(success)
cf2py integer intent(hide),depend(total,n),check(nt==1||nt==n) :: nt=len(total)
cf2py double precision intent(out) :: like
cf2py threadsafe

      IMPLICIT NONE
      INTEGER i,n,nd,ns,nt
      INTEGER x(n),draws(nd), success(ns),total(nt)
      INTEGER draws_tmp, s_tmp, t_tmp
      DOUBLE PRECISION like, combinationln
      DOUBLE PRECISION infinity
      PARAMETER (infinity = 1.7976931348623157d308)

c      CALL constrain(d,x,total,allow_equal=1)
c      CALL constrain(red,x,total,allow_equal=1)
c      CALL constrain(x, 0, d, allow_equal=1)

      draws_tmp = draws(1)
      s_tmp = success(1)
      t_tmp = total(1)
      
!       print *,draws,success,total

      like = 0.0
      do i=1,n
c Combinations of x red balls
        if (nd .NE. 1) draws_tmp = draws(i)
        if (ns .NE. 1) s_tmp = success(i)
        if (nt .NE. 1) t_tmp = total(i)
        if ((draws_tmp .LE. 0) .OR. (s_tmp .LT. 0)) then
          like = -infinity
          RETURN
        endif
        if (t_tmp .LE. 0) then
          like = -infinity
          RETURN
        endif
        if (x(i) .LT. MAX(0, draws_tmp - t_tmp + s_tmp)) then
          like = -infinity
          RETURN
        else if (x(i) .GT. MIN(draws_tmp, s_tmp)) then
          like = -infinity
          RETURN
        endif
c        like = like + combinationln(t_tmp-s_tmp, x(i))
c        like = like + combinationln(s_tmp,draws_tmp-x(i))
        like = like + combinationln(t_tmp-s_tmp, draws_tmp-x(i))
        like = like + combinationln(s_tmp, x(i))
        like = like - combinationln(t_tmp, draws_tmp)
      enddo
      return
      END


      SUBROUTINE geometric(x,p,n,np,like)

c Geometric log-likelihood

c Created 29/01/2007 DH.

cf2py integer dimension(n),intent(in) :: x
cf2py double precision dimension(np),intent(in) :: p
cf2py integer intent(hide),depend(x) :: n=len(x)
cf2py integer intent(hide),depend(p,n),check(np==1 || np==n) :: np=len(p)
cf2py double precision intent(out) :: like      
cf2py threadsafe

      IMPLICIT NONE
      INTEGER n,np,i
      INTEGER x(n)
      DOUBLE PRECISION p(np), p_tmp
      DOUBLE PRECISION like
      DOUBLE PRECISION infinity
      PARAMETER (infinity = 1.7976931348623157d308)
      

      p_tmp = p(1)
      like = 0.0
      do i=1, n
        if (np .NE. 1) p_tmp = p(i)
        if ((p_tmp .LE. 0.0) .OR. (p_tmp .GE. 1.0)) then
          like = -infinity
          RETURN
        endif
        if (x(i) .LT. 1) then
          like = -infinity
          RETURN
        endif            
        like = like + dlog(p_tmp) + (x(i)-1)* dlog(1.0D0-p_tmp)
      enddo
      return
      END SUBROUTINE geometric
      
      SUBROUTINE geometric_gp(x,p,n,np,gradlike)

c Geometric log-likelihood

c Created 29/01/2007 DH.

cf2py integer dimension(n),intent(in) :: x
cf2py double precision dimension(np),intent(in) :: p
cf2py integer intent(hide),depend(x) :: n=len(x)
cf2py integer intent(hide),depend(p,n),check(np==1 || np==n) :: np=len(p)
cf2py double precision dimension(np), intent(out) :: gradlike      
cf2py threadsafe

      IMPLICIT NONE
      INTEGER n,np,i
      INTEGER x(n)
      DOUBLE PRECISION p(np), p_tmp
      DOUBLE PRECISION gradlike(np), grad
      DOUBLE PRECISION infinity
      PARAMETER (infinity = 1.7976931348623157d308)
      

      p_tmp = p(1)
      do i=1, np
		  if ((p(i) .LE. 0.0) .OR. (p(i) .GE. 1.0)) return
	  enddo
      
      do i=1, n
      	if (x(i) .LT. 1) return
      enddo

      do i=1, n
        if (np .NE. 1) p_tmp = p(i)
          
        grad = - (x(i) - 1)/(1 - p_tmp) + 1d0 / p_tmp
        
        if (np .NE. 1) then 
        	gradlike(i) = grad
        else
        	gradlike(1) = grad + gradlike(1)
        end if
      enddo
      return
      END SUBROUTINE


!       SUBROUTINE dirichlet(x,theta,nx,nt,k,like)
! 
! c Dirichlet log-likelihood function     
! 
! cf2py integer intent(hide),depend(x) :: nx=shape(x,0)
! cf2py integer intent(hide),depend(theta) :: nt=shape(theta,0)
! cf2py integer intent(hide),depend(x,theta),check(k==shape(theta,1)) :: k=shape(x,1)
! cf2py intent(out) like      
! 
!       IMPLICIT NONE
!       INTEGER i,j,k,nx,nt
!       DOUBLE PRECISION like,sumt,sumx
!       DOUBLE PRECISION x(nx,k),theta(nt,k)
!       DOUBLE PRECISION t_tmp(k)
!       DOUBLE PRECISION gammln
!       DOUBLE PRECISION infinity
!       PARAMETER (infinity = 1.7976931348623157d308)
! 
! 
!       like = 0.0D0
!       do i=1,k
!             t_tmp(i) = theta(1,i)
!       enddo
!       do j=1,nx
!         if (nt .NE. 1) then
!               do i=1,k
!                     t_tmp(i) = theta(j,i)
!               enddo
!         endif
! 
!         sumt = 0.0D0
!         sumx = 0.0D0
!         
!         do i=1,k
! !         protect against non-positive x or theta
!           if ((x(j,i) .LE. 0.0D0) .OR. (t_tmp(i) .LE. 0.0D0)) then
!             like = -infinity
!             RETURN
!           endif
!           
!           like = like + (t_tmp(i)-1.0D0)*dlog(x(j,i))
!           like = like - gammln(t_tmp(i))
!           
!           sumt = sumt + t_tmp(i)
!           sumx = sumx + x(j,i)
!           
!         enddo
! !       make sure x sums approximately to unity
!         if ((sumx .GT. 1.000001) .OR. (sumx .LT. 0.999999)) then
!           like=-infinity
!           return
!         endif
!         like = like + gammln(sumt)
!       enddo
!       RETURN
!       END SUBROUTINE dirichlet
      
      
      SUBROUTINE dirichlet(x,theta,nx,nt,k,like)

c Dirichlet log-likelihood function with k-1 elements

cf2py integer intent(hide),depend(x) :: nx=shape(x,0)
cf2py integer intent(hide),depend(theta) :: nt=shape(theta,0)
cf2py integer intent(hide),depend(x,theta) :: k=shape(theta,1)
cf2py intent(out) like      
cf2py threadsafe

      IMPLICIT NONE
      INTEGER i,j,k,nx,nt
      DOUBLE PRECISION like,sumt,sumx
      DOUBLE PRECISION x(nx,k-1),theta(nt,k)
      DOUBLE PRECISION t_tmp(k)
      DOUBLE PRECISION gammln
      DOUBLE PRECISION infinity
      PARAMETER (infinity = 1.7976931348623157d308)


      like = 0.0D0
      do i=1,k
            t_tmp(i) = theta(1,i)
      enddo
      do j=1,nx
        if (nt .NE. 1) then
              do i=1,k
                    t_tmp(i) = theta(j,i)
              enddo
        endif

        sumt = 0.0D0
        sumx = 0.0D0
        
        do i=1,k-1
!         protect against non-positive x or theta
          if ((x(j,i) .LE. 0.0D0) .OR. (t_tmp(i).LE.0.0D0)) then
            like = -infinity
            RETURN
          endif
          
          like = like + (t_tmp(i)-1.0D0)*dlog(x(j,i))
          like = like - gammln(t_tmp(i))
          
          sumt = sumt + t_tmp(i)
          sumx = sumx + x(j,i)
          
        enddo
!       implicit kth term
        like = like + (t_tmp(k)-1.0D0)*dlog(1.0D0-sumx)
        like = like - gammln(t_tmp(k))
        sumt = sumt + t_tmp(k)
        if (sumx .GT. 1.0D0) then
            like = -infinity
            RETURN
          endif
        like = like + gammln(sumt)
      enddo
      RETURN
      END SUBROUTINE dirichlet


      SUBROUTINE cauchy(x,alpha,beta,nx, na, nb,like)

c Cauchy log-likelihood function      

c UPDATED 17/01/2007 DH. 

cf2py double precision dimension(nx),intent(in) :: x
cf2py double precision dimension(na),intent(in) :: alpha
cf2py double precision dimension(nb),intent(in) :: beta
cf2py double precision intent(out) :: like
cf2py integer intent(hide),depend(x) :: nx=len(x)
cf2py integer intent(hide),depend(alpha),check(na==1 || na==len(x)) :: na=len(alpha)
cf2py integer intent(hide),depend(beta),check(nb==1 || nb==len(x)) :: nb=len(beta)
cf2py threadsafe

      IMPLICIT NONE
      INTEGER nx,na,nb,i
      DOUBLE PRECISION x(nx),alpha(na),beta(nb)
      DOUBLE PRECISION like, atmp, btmp, PI
      LOGICAL not_scalar_alpha, not_scalar_beta
      PARAMETER (PI=3.141592653589793238462643d0) 
      DOUBLE PRECISION infinity
      PARAMETER (infinity = 1.7976931348623157d308)

      not_scalar_alpha = (na .NE. 1)
      not_scalar_beta = (nb .NE. 1)

      atmp = alpha(1)
      btmp = beta(1)
      like = -nx*dlog(PI)
      do i=1,nx
        if (not_scalar_alpha) atmp = alpha(i)
        if (not_scalar_beta) btmp = beta(i)

        if (btmp .LE. 0.0) then
          like = -infinity
          RETURN
        endif
        
        like = like - dlog(btmp)
        like = like -  dlog( 1. + ((x(i)-atmp) / btmp) ** 2 )
      enddo
      return
      END

      SUBROUTINE cauchy_grad_x(x,alpha,beta,nx, na, nb,gradlike)

c Cauchy log-likelihood function      

c UPDATED 17/01/2007 DH. 

cf2py double precision dimension(nx),intent(in) :: x
cf2py double precision dimension(na),intent(in) :: alpha
cf2py double precision dimension(nb),intent(in) :: beta
cf2py double precision dimension(nx),intent(out) :: gradlike
cf2py integer intent(hide),depend(x) :: nx=len(x)
cf2py integer intent(hide),depend(alpha),check(na==1 || na==len(x)) :: na=len(alpha)
cf2py integer intent(hide),depend(beta),check(nb==1 || nb==len(x)) :: nb=len(beta)
cf2py threadsafe

      IMPLICIT NONE
      INTEGER nx,na,nb,i
      DOUBLE PRECISION x(nx),alpha(na),beta(nb)
      DOUBLE PRECISION gradlike(nx), atmp, btmp, PI, glike
      LOGICAL not_scalar_alpha, not_scalar_beta
      PARAMETER (PI=3.141592653589793238462643d0) 
      DOUBLE PRECISION infinity
      PARAMETER (infinity = 1.7976931348623157d308)

      not_scalar_alpha = (na .NE. 1)
      not_scalar_beta = (nb .NE. 1)

      atmp = alpha(1)
      btmp = beta(1)
      
      do i=1,nb
        if (beta(i) .LE. 0.0) return
      enddo
      
      do i=1,nx
        if (not_scalar_alpha) atmp = alpha(i)
        if (not_scalar_beta) btmp = beta(i)
        
        gradlike(i) = - 2 * (x(i) - atmp)/
     &(btmp**2 + (x(i) - atmp)**2)
        
      enddo
      return
      END
      
      SUBROUTINE cauchy_grad_a(x,alpha,beta,nx, na, nb,gradlike)

c Cauchy log-likelihood function      

c UPDATED 17/01/2007 DH. 

cf2py double precision dimension(nx),intent(in) :: x
cf2py double precision dimension(na),intent(in) :: alpha
cf2py double precision dimension(nb),intent(in) :: beta
cf2py double precision dimension(nx),intent(out) :: gradlike
cf2py integer intent(hide),depend(x) :: nx=len(x)
cf2py integer intent(hide),depend(alpha),check(na==1 || na==len(x)) :: na=len(alpha)
cf2py integer intent(hide),depend(beta),check(nb==1 || nb==len(x)) :: nb=len(beta)
cf2py threadsafe

      IMPLICIT NONE
      INTEGER nx,na,nb,i
      DOUBLE PRECISION x(nx),alpha(na),beta(nb)
      DOUBLE PRECISION gradlike(na), atmp, btmp, PI, glike
      LOGICAL not_scalar_alpha, not_scalar_beta
      PARAMETER (PI=3.141592653589793238462643d0) 
      DOUBLE PRECISION infinity
      PARAMETER (infinity = 1.7976931348623157d308)

      not_scalar_alpha = (na .NE. 1)
      not_scalar_beta = (nb .NE. 1)

      atmp = alpha(1)
      btmp = beta(1)
      
      do i=1,nb
        if (beta(i) .LE. 0.0) return
      enddo
      
      do i=1,nx
        if (not_scalar_alpha) atmp = alpha(i)
        if (not_scalar_beta) btmp = beta(i)
        
        glike = 2 * (x(i) - atmp)/(btmp**2 + (x(i)-atmp)**2)
        if (not_scalar_alpha) then 
        	gradlike(i) = glike
        	
        else
        	gradlike(1) = gradlike(1) + glike
        endif

      enddo
      return
      END

      SUBROUTINE cauchy_grad_b(x,alpha,beta,nx, na, nb,gradlike)

c Cauchy log-likelihood function      

c UPDATED 17/01/2007 DH. 

cf2py double precision dimension(nx),intent(in) :: x
cf2py double precision dimension(na),intent(in) :: alpha
cf2py double precision dimension(nb),intent(in) :: beta
cf2py double precision dimension(nx),intent(out) :: gradlike
cf2py integer intent(hide),depend(x) :: nx=len(x)
cf2py integer intent(hide),depend(alpha),check(na==1 || na==len(x)) :: na=len(alpha)
cf2py integer intent(hide),depend(beta),check(nb==1 || nb==len(x)) :: nb=len(beta)
cf2py threadsafe

      IMPLICIT NONE
      INTEGER nx,na,nb,i
      DOUBLE PRECISION x(nx),alpha(na),beta(nb)
      DOUBLE PRECISION gradlike(nb), atmp, btmp, PI, glike
      LOGICAL not_scalar_alpha, not_scalar_beta
      PARAMETER (PI=3.141592653589793238462643d0) 
      DOUBLE PRECISION infinity
      PARAMETER (infinity = 1.7976931348623157d308)

      not_scalar_alpha = (na .NE. 1)
      not_scalar_beta = (nb .NE. 1)

      atmp = alpha(1)
      btmp = beta(1)
      
      do i=1,nb
        if (beta(i) .LE. 0.0) return
      enddo
      
      do i=1,nx
        if (not_scalar_alpha) atmp = alpha(i)
        if (not_scalar_beta) btmp = beta(i)
        
        glike = -1D0/btmp 
        glike = glike + 2d0 * (x(i)-atmp)**2/
     & 		(btmp**3*(1D0+(x(i)-atmp)**2/btmp**2))
        
        if (not_scalar_beta) then 
        	gradlike(i) = glike
        	
        else
        	gradlike(1) = gradlike(1) + glike
        endif

      enddo
      return
      END

      SUBROUTINE negbin(x,r,p,n,nr,np,like)

c Negative binomial log-likelihood function     

c Updated 24/01/2007. 

cf2py integer dimension(n),intent(in) :: x
cf2py integer dimension(nr),intent(in) :: r
cf2py double precision dimension(np),intent(in) :: p
cf2py integer intent(hide),depend(x) :: n=len(x)
cf2py integer intent(hide),depend(r,n),check(nr==1 || nr==n) :: nr=len(r)
cf2py integer intent(hide),depend(p,n),check(np==1 || np==n) :: np=len(p)
cf2py double precision intent(out) :: like      
cf2py threadsafe

      IMPLICIT NONE
      INTEGER n,nr,np,i
      DOUBLE PRECISION like
      DOUBLE PRECISION p(np),p_tmp
      INTEGER x(n),r(nr),r_tmp
      LOGICAL not_scalar_r, not_scalar_p
      DOUBLE PRECISION factln
      DOUBLE PRECISION infinity
      PARAMETER (infinity = 1.7976931348623157d308)

      not_scalar_r = (nr .NE. 1)
      not_scalar_p = (np .NE. 1)

      r_tmp = r(1)
      p_tmp = p(1)
      like = 0.0
      do i=1,n
        if (not_scalar_r) r_tmp = r(i)
        if (not_scalar_p) p_tmp = p(i)
        
        if ((r_tmp .LE. 0.0) .OR. (x(i) .LT. 0.0)) then
          like = -infinity
          RETURN
        endif
        
        if ((p_tmp .LE. 0.0) .OR. (p_tmp .GE. 1.0)) then
          like = -infinity
          RETURN
        endif
            
        like = like + r_tmp*dlog(p_tmp) + x(i)*dlog(1.-p_tmp)
        like = like+factln(x(i)+r_tmp-1)-factln(x(i))-factln(r_tmp-1) 
      enddo
      return
      END


      SUBROUTINE negbin2(x,mu,a,n,nmu,na,like)

c Negative binomial log-likelihood function 
c (alternative parameterization)    
c Updated 1/4/08 CF

cf2py integer dimension(n),intent(in) :: x
cf2py double precision dimension(na),intent(in) :: a
cf2py double precision dimension(nmu),intent(in) :: mu
cf2py integer intent(hide),depend(x) :: n=len(x)
cf2py integer intent(hide),depend(mu,x),check(nmu==1 || nmu==len(x)) :: nmu=len(mu)
cf2py integer intent(hide),depend(a,x),check(na==1 || na==len(x)) :: na=len(a)
cf2py double precision intent(out) :: like      
cf2py threadsafe

      IMPLICIT NONE
      INTEGER n,i,nmu,na
      DOUBLE PRECISION like
      DOUBLE PRECISION a(na),mu(nmu), a_tmp, mu_tmp
      INTEGER x(n)
      LOGICAL not_scalar_a, not_scalar_mu
      DOUBLE PRECISION gammln, factln
      DOUBLE PRECISION infinity
      PARAMETER (infinity = 1.7976931348623157d308)

      not_scalar_mu = (nmu .NE. 1)
      not_scalar_a = (na .NE. 1)

      mu_tmp = mu(1)
      a_tmp = a(1)
      like = 0.0
      do i=1,n
        if (not_scalar_mu) mu_tmp = mu(i)
        if (not_scalar_a) a_tmp = a(i)
        if ((x(i) .LT. 0) .OR. (mu_tmp .LE. 0.0) .OR. 
     +(a_tmp .LE. 0.0)) then
          like = -infinity
          RETURN
        endif
        if (not_scalar_mu) mu_tmp=mu(i)
        if (not_scalar_a) a_tmp=a(i)
        like=like + gammln(x(i)+a_tmp) - factln(x(i)) - gammln(a_tmp)
        like=like + x(i)*(dlog(mu_tmp/a_tmp) - dlog(1.0+mu_tmp/a_tmp))
        like=like - a_tmp*dlog(1.0 + mu_tmp/a_tmp)
      enddo
      return
      END

      SUBROUTINE negbin2_gmu(x,mu,alpha,n,nmu,na,gradlike)

c Negative binomial log-likelihood function 
c (alternative parameterization)    
c Updated 1/4/08 CF

cf2py integer dimension(n),intent(in) :: x
cf2py double precision dimension(na),intent(in) :: alpha
cf2py double precision dimension(nmu),intent(in) :: mu
cf2py integer intent(hide),depend(x) :: n=len(x)
cf2py integer intent(hide),depend(mu,x),check(nmu==1 || nmu==len(x)) :: nmu=len(mu)
cf2py integer intent(hide),depend(alpha,x),check(na==1 || na==len(x)) :: na=len(alpha)
cf2py double precision dimension (nmu), intent(out) :: gradlike      
cf2py threadsafe

      IMPLICIT NONE
      INTEGER n,i,nmu,na
      DOUBLE PRECISION gradlike(nmu), grad
      DOUBLE PRECISION alpha(na),mu(nmu), a_tmp, mu_tmp
      INTEGER x(n)
      LOGICAL not_scalar_a, not_scalar_mu
      DOUBLE PRECISION gammln, factln
      DOUBLE PRECISION infinity
      PARAMETER (infinity = 1.7976931348623157d308)

      not_scalar_mu = (nmu .NE. 1)
      not_scalar_a = (na .NE. 1)

      mu_tmp = mu(1)
      a_tmp = alpha(1)
      
	  do i =1,n
	  	if (x(i) .LT. 0) return
	  enddo
	  
	  do i =1,nmu
	  	if (mu(i) .LE. 0.0) return 
	  enddo 
	  
	  do i=1,na
	  	if (alpha(i) .LE. 0.0) return
	  enddo

      do i=1,n
        if (not_scalar_mu) mu_tmp = mu(i)
        if (not_scalar_a) a_tmp = alpha(i)

        grad= x(i)/mu_tmp - (x(i) + a_tmp)/(mu_tmp + a_tmp)
        
        if (not_scalar_mu) then 
        	gradlike(i) = grad
        	
        else
        	gradlike(1) = gradlike(1) + grad
        endif
        
      enddo
      return
      END

      SUBROUTINE negbin2_ga(x,mu,alpha,n,nmu,na,gradlike)

c Negative binomial log-likelihood function 
c (alternative parameterization)    
c Updated 1/4/08 CF

cf2py integer dimension(n),intent(in) :: x
cf2py double precision dimension(na),intent(in) :: alpha
cf2py double precision dimension(nmu),intent(in) :: mu
cf2py integer intent(hide),depend(x) :: n=len(x)
cf2py integer intent(hide),depend(mu,x),check(nmu==1 || nmu==len(x)) :: nmu=len(mu)
cf2py integer intent(hide),depend(alpha,x),check(na==1 || na==len(x)) :: na=len(alpha)
cf2py double precision dimension (na), intent(out) :: gradlike      
cf2py threadsafe

      IMPLICIT NONE
      INTEGER n,i,nmu,na
      DOUBLE PRECISION gradlike(na), grad
      DOUBLE PRECISION alpha(na),mu(nmu), a_tmp, mu_tmp
      INTEGER x(n)
      LOGICAL not_scalar_a, not_scalar_mu
      DOUBLE PRECISION gammln, factln, psi
      DOUBLE PRECISION infinity
      PARAMETER (infinity = 1.7976931348623157d308)

      not_scalar_mu = (nmu .NE. 1)
      not_scalar_a = (na .NE. 1)

      mu_tmp = mu(1)
      a_tmp = alpha(1)
      
	  do i =1,n
	  	if (x(i) .LT. 0) return
	  enddo
	  
	  do i =1,nmu
	  	if (mu(i) .LE. 0.0) return 
	  enddo 
	  
	  do i=1,na
	  	if (alpha(i) .LE. 0.0) return
	  enddo

      do i=1,n
        if (not_scalar_mu) mu_tmp = mu(i)
        if (not_scalar_a) a_tmp = alpha(i)

		grad=psi(x(i)+a_tmp)-psi(a_tmp)+dlog(a_tmp)+1.0 
     +  - dlog(a_tmp+mu_tmp)-a_tmp/(a_tmp+mu_tmp)         
     +  - x(i)/(mu_tmp+a_tmp) 
     
        if (not_scalar_a) then 
        	gradlike(i) = grad	
        else
        	gradlike(1) = gradlike(1) + grad
        endif
        
      enddo
      return
      END


      SUBROUTINE binomial(x,n,p,nx,nn,np,like)

c Binomial log-likelihood function     

c  Updated 17/01/2007. DH. 

cf2py integer dimension(nx),intent(in) :: x
cf2py integer dimension(nn),intent(in) :: n
cf2py double precision dimension(np),intent(in) :: p
cf2py integer intent(hide),depend(x) :: nx=len(x)
cf2py integer intent(hide),depend(n),check(nn==1 || nn==len(x)) :: nn=len(n)
cf2py integer intent(hide),depend(p),check(np==1 || np==len(x)) :: np=len(p)
cf2py double precision intent(out) :: like      
cf2py threadsafe
      IMPLICIT NONE
      INTEGER nx,nn,np,i
      DOUBLE PRECISION like, p(np)
      INTEGER x(nx),n(nn)
      LOGICAL not_scalar_n,not_scalar_p
      INTEGER ntmp
      DOUBLE PRECISION ptmp
      DOUBLE PRECISION factln
      DOUBLE PRECISION infinity
      PARAMETER (infinity = 1.7976931348623157d308)

      not_scalar_n = (nn .NE. 1)
      not_scalar_p = (np .NE. 1) 

      ntmp = n(1)
      ptmp = p(1)

      like = 0.0
      do i=1,nx
        if (not_scalar_n) ntmp = n(i)
        if (not_scalar_p) ptmp = p(i)
        
        if ((x(i) .LT. 0) .OR. (ntmp .LT. 0) .OR. (x(i) .GT. ntmp)) then
          like = -infinity
          RETURN
        endif
        
        if ((ptmp .LE. 0.0D0) .OR. (ptmp .GE. 1.0D0)) then
!         if p = 0, number of successes must be 0
          if (ptmp .EQ. 0.0D0) then
            if (x(i) .GT. 0.0D0) then
                like = -infinity
                RETURN
!                 else like = like + 0
            end if
          else if (ptmp .EQ. 1.0D0) then
!           if p = 1, number of successes must be n
            if (x(i) .LT. ntmp) then
                like = -infinity
                RETURN
!                 else like = like + 0
            end if
          else
            like = -infinity
            RETURN
          endif
        else
            like = like + x(i)*dlog(ptmp) + (ntmp-x(i))*dlog(1.-ptmp)
            like = like + factln(ntmp)-factln(x(i))-factln(ntmp-x(i)) 
        end if
      enddo
      return
      END
      
      SUBROUTINE binomial_gp(x,n,p,nx,nn,np,gradlike)

c Binomial log-likelihood function     

c  Updated 17/01/2007. DH. 

cf2py integer dimension(nx),intent(in) :: x
cf2py integer dimension(nn),intent(in) :: n
cf2py double precision dimension(np),intent(in) :: p
cf2py integer intent(hide),depend(x) :: nx=len(x)
cf2py integer intent(hide),depend(n),check(nn==1 || nn==len(x)) :: nn=len(n)
cf2py integer intent(hide),depend(p),check(np==1 || np==len(x)) :: np=len(p)
cf2py double precision dimension(np), intent(out) :: gradlike      
cf2py threadsafe
      IMPLICIT NONE
      INTEGER nx,nn,np,i
      DOUBLE PRECISION gradlike(np), p(np)
      INTEGER x(nx),n(nn)
      LOGICAL not_scalar_n,not_scalar_p
      INTEGER ntmp
      DOUBLE PRECISION ptmp
      DOUBLE PRECISION factln
      DOUBLE PRECISION infinity
      PARAMETER (infinity = 1.7976931348623157d308)

      not_scalar_n = (nn .NE. 1)
      not_scalar_p = (np .NE. 1) 

      ntmp = n(1)
      ptmp = p(1)

	  do i =1,nx
	    if (not_scalar_n) ntmp = n(i)
        if ((x(i).LT.0).OR.(ntmp.LT.0) .OR.(x(i) .GT. ntmp)) return
	  enddo
	  
	  do i=1,nx
        if (not_scalar_n) ntmp = n(i)
        if (not_scalar_p) ptmp = p(i)

        if ((ptmp .LE. 0.0D0) .OR. (ptmp .GE. 1.0D0)) then
!         if p = 0, number of successes must be 0
          if (ptmp .EQ. 0.0D0) then
            if (x(i) .GT. 0.0D0) return

          else if (ptmp .EQ. 1.0D0) then
!           if p = 1, number of successes must be n
            if (x(i) .LT. ntmp) RETURN
          else
            RETURN
          endif
        endif
      enddo

      do i=1,nx
        if (not_scalar_n) ntmp = n(i)
        if (not_scalar_p) ptmp = p(i)

        
        if ((ptmp .LE. 0.0D0) .OR. (ptmp .GE. 1.0D0)) then
			gradlike(i) = 0d0
		else
			gradlike(i) = x(i) / ptmp - (ntmp - x(i))/(1d0 -ptmp)
		endif

      enddo
      return
      END


      SUBROUTINE bernoulli(x,p,nx,np,like)
         
c Modified on Jan 16 2007 by D. Huard to allow scalar p.

cf2py logical dimension(nx),intent(in) :: x
cf2py double precision dimension(np),intent(in) :: p
cf2py integer intent(hide),depend(x) :: nx=len(x)
cf2py integer intent(hide),depend(p),check(len(p)==1 || len(p)==len(x)):: np=len(p) 
cf2py double precision intent(out) :: like      
cf2py threadsafe
      IMPLICIT NONE

      INTEGER np,nx,i
      DOUBLE PRECISION p(np), ptmp, like
      LOGICAL x(nx)
      LOGICAL not_scalar_p
      DOUBLE PRECISION infinity
      PARAMETER (infinity = 1.7976931348623157d308)

C     Check parameter size
      not_scalar_p = (np .NE. 1)

      like = 0.0
      ptmp = p(1)
      do i=1,nx
        if (not_scalar_p) ptmp = p(i)
        if (ptmp .LT. 0.0) then
          like = -infinity
          RETURN
        endif
        
        if (x(i)) then 
          like = like + dlog(ptmp)
        else 
          like = like + dlog(1.0D0 - ptmp)
        endif
          
      enddo
      return
      END

      SUBROUTINE bern_grad_p(x,p,nx,np,grad_like)
         
c Modified on Jan 16 2007 by D. Huard to allow scalar p.

cf2py logical dimension(nx),intent(in) :: x
cf2py double precision dimension(np),intent(in) :: p
cf2py integer intent(hide),depend(x) :: nx=len(x)
cf2py integer intent(hide),depend(p),check(len(p)==1 || len(p)==len(x)):: np=len(p) 
cf2py double precision dimension(np),intent(out) :: grad_like     
cf2py threadsafe
      IMPLICIT NONE

      INTEGER np,nx,i
      DOUBLE PRECISION p(np), ptmp, glike, grad_like(np)
      LOGICAL x(nx)
      LOGICAL not_scalar_p
      DOUBLE PRECISION infinity
      PARAMETER (infinity = 1.7976931348623157d308)

C     Check parameter size
      not_scalar_p = (np .NE. 1)

      ptmp = p(1)
      
      do i=1,np
        if (p(i) .LT. 0.0 .OR. p(i) .GT. 1.0) return
      enddo
        
      
      do i=1,nx
        if (not_scalar_p) ptmp = p(i)
        
        if (x(i)) then 
          glike = 1.0D0 / ptmp
        else 
          glike = -1.0D0 / (1.0D0 - ptmp)
        endif
        
        if (not_scalar_p) then 
        	grad_like(i) = glike
        else 
        	grad_like(1) = grad_like(1) + glike
        endif
          
      enddo
      return
      END

      SUBROUTINE beta_like(x,alpha,beta,nx,na,nb,like)

c Beta log-likelihood function      
c Modified by D. Huard on Jan 17 2007 to accept scalar parameters.
c Renamed to use alpha and beta arguments for compatibility with 
c random.beta.

cf2py double precision dimension(nx),intent(in) :: x
cf2py double precision dimension(na),intent(in) :: alpha
cf2py double precision dimension(nb),intent(in) :: beta
cf2py integer intent(hide),depend(x) :: nx=len(x)
cf2py integer intent(hide),depend(alpha),check(na==1 || na==len(x)) :: na=len(alpha)
cf2py integer intent(hide),depend(beta),check(nb==1 || nb==len(x)) :: nb=len(beta)
cf2py double precision intent(out) :: like
cf2py threadsafe
      IMPLICIT NONE
      INTEGER i,nx,na,nb
      DOUBLE PRECISION like
      DOUBLE PRECISION x(nx),alpha(na),beta(nb), atmp, btmp
      DOUBLE PRECISION gammln
      DOUBLE PRECISION infinity, e, zero, one
      PARAMETER (infinity = 1.7976931348623157d308)
      data e/1.0d-9/, zero/0.0d0/, one/1.0d0/
      

      atmp = alpha(1)
      btmp = beta(1)
      like = 0.0
      do i=1,nx
        if (na .NE. 1) atmp = alpha(i)
        if (nb .NE. 1) btmp = beta(i)
        if ((atmp .LE. 0.0) .OR. (btmp .LE. 0.0)) then
          like = -infinity
          RETURN
        endif
        if ((x(i) .LE. 0.0) .OR. (x(i) .GE. 1.0)) then
          like = -infinity
          RETURN
        endif
        like =like + (gammln(atmp+btmp) - gammln(atmp) - gammln(btmp))
        like =like + (atmp-one)*dlog(x(i)) + (btmp-one)*dlog(one-x(i))
      enddo   

      return
      END
      
      SUBROUTINE beta_grad_x(x,alpha,beta,nx,na,nb,gradlikex)

c Beta log-likelihood function      
c Modified by D. Huard on Jan 17 2007 to accept scalar parameters.
c Renamed to use alpha and beta arguments for compatibility with 
c random.beta.

cf2py double precision dimension(nx),intent(in) :: x
cf2py double precision dimension(na),intent(in) :: alpha
cf2py double precision dimension(nb),intent(in) :: beta
cf2py integer intent(hide),depend(x) :: nx=len(x)
cf2py integer intent(hide),depend(alpha),check(na==1 || na==len(x)) :: na=len(alpha)
cf2py integer intent(hide),depend(beta),check(nb==1 || nb==len(x)) :: nb=len(beta)
cf2py double precision dimension(nx),intent(out):: gradlikex
cf2py threadsafe
      IMPLICIT NONE
      INTEGER i,nx,na,nb
      DOUBLE PRECISION gradlikex(nx), gradx
      DOUBLE PRECISION x(nx),alpha(na),beta(nb), atmp, btmp
      DOUBLE PRECISION psi
      DOUBLE PRECISION infinity, e, zero, one
      PARAMETER (infinity = 1.7976931348623157d308)
      data e/1.0d-9/, zero/0.0d0/, one/1.0d0/
      

      atmp = alpha(1)
      btmp = beta(1)
      gradx = 0.0
      
      do i=1,na
      	if (alpha(i) .LE. 0.0) return
      enddo

      do i=1,nb
      	if (beta(i) .LE. 0.0) return
      enddo
            
      do i=1,nx
      	if ((x(i) .LE. 0.0) .OR. (x(i) .GE. 1.0)) return
      enddo
      
      do i=1,nx
        if (na .NE. 1) atmp = alpha(i)
        if (nb .NE. 1) btmp = beta(i)

        gradlikex(i) = (atmp - 1)/x(i) - (btmp - 1)/(1 - x(i))
        
      enddo   

      return
      END
      
      SUBROUTINE beta_grad_a(x,alpha,beta,nx,na,nb,gradlikea)

c Beta log-likelihood function      
c Modified by D. Huard on Jan 17 2007 to accept scalar parameters.
c Renamed to use alpha and beta arguments for compatibility with 
c random.beta.

cf2py double precision dimension(nx),intent(in) :: x
cf2py double precision dimension(na),intent(in) :: alpha
cf2py double precision dimension(nb),intent(in) :: beta
cf2py integer intent(hide),depend(x) :: nx=len(x)
cf2py integer intent(hide),depend(alpha),check(na==1 || na==len(x)) :: na=len(alpha)
cf2py integer intent(hide),depend(beta),check(nb==1 || nb==len(x)) :: nb=len(beta)
cf2py double precision dimension(na),intent(out):: gradlikea
cf2py threadsafe
      IMPLICIT NONE
      INTEGER i,nx,na,nb
      DOUBLE PRECISION gradlikea(na), grada
      DOUBLE PRECISION x(nx),alpha(na),beta(nb), atmp, btmp
      DOUBLE PRECISION psi
      DOUBLE PRECISION infinity, e, zero, one
      PARAMETER (infinity = 1.7976931348623157d308)
      data e/1.0d-9/, zero/0.0d0/, one/1.0d0/
      

      atmp = alpha(1)
      btmp = beta(1)
      grada = 0.0
      
      do i=1,na
      	if (alpha(i) .LE. 0.0) return 
      enddo

      do i=1,nb
      	if (beta(i) .LE. 0.0) return
      enddo
            
      do i=1,nx
      	if ((x(i) .LE. 0.0) .OR. (x(i) .GE. 1.0)) return 
      enddo
      
      do i=1,nx
        if (na .NE. 1) atmp = alpha(i)
        if (nb .NE. 1) btmp = beta(i)

        grada = dlog(x(i)) - psi(atmp) + psi(atmp + btmp)
        if (na .NE. 1) then 
        	gradlikea(i) = grada
        else
        	gradlikea(1) = gradlikea(1) + grada
        endif
        
      enddo   

      return
      END
      
            SUBROUTINE beta_grad_b(x,alpha,beta,nx,na,nb,gradlikeb)

c Beta log-likelihood function      
c Modified by D. Huard on Jan 17 2007 to accept scalar parameters.
c Renamed to use alpha and beta arguments for compatibility with 
c random.beta.

cf2py double precision dimension(nx),intent(in) :: x
cf2py double precision dimension(na),intent(in) :: alpha
cf2py double precision dimension(nb),intent(in) :: beta
cf2py integer intent(hide),depend(x) :: nx=len(x)
cf2py integer intent(hide),depend(alpha),check(na==1 || na==len(x)) :: na=len(alpha)
cf2py integer intent(hide),depend(beta),check(nb==1 || nb==len(x)) :: nb=len(beta)
cf2py double precision dimension(nb),intent(out):: gradlikeb
cf2py threadsafe
      IMPLICIT NONE
      INTEGER i,nx,na,nb
      DOUBLE PRECISION gradlikeb(nb), gradb
      DOUBLE PRECISION x(nx),alpha(na),beta(nb), atmp, btmp
      DOUBLE PRECISION psi
      DOUBLE PRECISION infinity, e, zero, one
      PARAMETER (infinity = 1.7976931348623157d308)
      data e/1.0d-9/, zero/0.0d0/, one/1.0d0/
      

      atmp = alpha(1)
      btmp = beta(1)
      gradb = 0.0
      
      do i=1,na
      	if (alpha(i) .LE. 0.0) return

      enddo

      do i=1,nb
      	if (beta(i) .LE. 0.0) return

      enddo
            
      do i=1,nx
      	if ((x(i) .LE. 0.0) .OR. (x(i) .GE. 1.0)) then
          RETURN
        endif
      enddo
      
      do i=1,nx
        if (na .NE. 1) atmp = alpha(i)
        if (nb .NE. 1) btmp = beta(i)

        gradb = dlog(1 - x(i)) - psi(btmp) + psi(atmp + btmp)
        if (nb .NE. 1) then 
        	gradlikeb(i) = gradb
        else
        	gradlikeb(1) = gradlikeb(1) + gradb
        endif
        
      enddo   

      return
      END
      
      SUBROUTINE betabin_like(x,alpha,beta,n,nx,na,nb,nn,like)

c Beta-binomial log-likelihood function      

cf2py integer dimension(nx),intent(in) :: x
cf2py double precision dimension(na),intent(in) :: alpha
cf2py double precision dimension(nb),intent(in) :: beta
cf2py integer dimension(nn),intent(in) :: n
cf2py integer intent(hide),depend(x) :: nx=len(x)
cf2py integer intent(hide),depend(alpha),check(na==1 || na==len(x)) :: na=len(alpha)
cf2py integer intent(hide),depend(beta),check(nb==1 || nb==len(x)) :: nb=len(beta)
cf2py integer intent(hide),depend(n),check(nn==1 || nn==len(x)) :: nn=len(n)
cf2py double precision intent(out) :: like
cf2py threadsafe
      IMPLICIT NONE
      INTEGER i,nx,na,nb,nn
      DOUBLE PRECISION like
      DOUBLE PRECISION alpha(na),beta(nb)
      INTEGER x(nx),n(nn)
      DOUBLE PRECISION atmp,btmp,ntmp
      DOUBLE PRECISION gammln
      DOUBLE PRECISION infinity,one
      PARAMETER (infinity = 1.7976931348623157d308)
      data one/1.0d0/
      

      atmp = alpha(1)
      btmp = beta(1)
      ntmp = n(1)
      like = 0.0
      do i=1,nx
        if (na .NE. 1) atmp = alpha(i)
        if (nb .NE. 1) btmp = beta(i)
        if (nn .NE. 1) ntmp = n(i)
        if ((atmp.LE.0.0).OR.(btmp.LE.0.0).OR.(ntmp.LE.0)) then
          like = -infinity
          RETURN
        endif
        if (x(i) .LT. 0) then
          like = -infinity
          RETURN
        endif
        like =like + gammln(atmp+btmp) 
        like =like - gammln(atmp) - gammln(btmp)
        
        like =like + gammln(ntmp+one) 
        like =like - gammln(x(i)+one) - gammln(ntmp-x(i)+one)
        
        like =like + gammln(atmp+x(i)) + gammln(ntmp+btmp-x(i)) 
        like =like - gammln(atmp+btmp+ntmp)
        
      enddo   

      return
      END
      
      SUBROUTINE betabin_ga(x,alpha,beta,n,nx,na,nb,nn,gradlike)

c Beta-binomial log-likelihood function      

cf2py integer dimension(nx),intent(in) :: x
cf2py double precision dimension(na),intent(in) :: alpha
cf2py double precision dimension(nb),intent(in) :: beta
cf2py integer dimension(nn),intent(in) :: n
cf2py integer intent(hide),depend(x) :: nx=len(x)
cf2py integer intent(hide),depend(alpha),check(na==1 || na==len(x)) :: na=len(alpha)
cf2py integer intent(hide),depend(beta),check(nb==1 || nb==len(x)) :: nb=len(beta)
cf2py integer intent(hide),depend(n),check(nn==1 || nn==len(x)) :: nn=len(n)
cf2py double precision dimension(na), intent(out) :: gradlike
cf2py threadsafe
      IMPLICIT NONE
      INTEGER i,nx,na,nb,nn
      DOUBLE PRECISION gradlike(na), grad
      DOUBLE PRECISION alpha(na),beta(nb)
      INTEGER x(nx),n(nn)
      DOUBLE PRECISION atmp,btmp,ntmp
      DOUBLE PRECISION gammln, psi
      DOUBLE PRECISION infinity,one
      PARAMETER (infinity = 1.7976931348623157d308)
      data one/1.0d0/
      

      atmp = alpha(1)
      btmp = beta(1)
      ntmp = n(1)
      
	  do i = 1,na
	  	if (alpha(i) .LE. 0.0) return
	  enddo
	  
	  do i = 1,nb
	  	if (beta(i) .LE. 0.0) return
	  enddo
	  
	  do i = 1,nn
	  	if (n(i) .LE. 0) return
	  enddo
	  
	  do i = 1,nx
	  	if (x(i) .LT. 0) return
	  enddo


      do i=1,nx
        if (na .NE. 1) atmp = alpha(i)
        if (nb .NE. 1) btmp = beta(i)
        if (nn .NE. 1) ntmp = n(i)

        grad=psi(atmp+btmp)-psi(atmp)+
     +       psi(atmp+x(i))-psi(atmp+btmp+ntmp)
        
        if (na .NE. 1) then 
        	gradlike(i) = grad
        else
        	gradlike(1) = gradlike(1) + grad
        endif
        
      enddo   

      return
      END
      
      SUBROUTINE betabin_gb(x,alpha,beta,n,nx,na,nb,nn,gradlike)

c Beta-binomial log-likelihood function      

cf2py integer dimension(nx),intent(in) :: x
cf2py double precision dimension(na),intent(in) :: alpha
cf2py double precision dimension(nb),intent(in) :: beta
cf2py integer dimension(nn),intent(in) :: n
cf2py integer intent(hide),depend(x) :: nx=len(x)
cf2py integer intent(hide),depend(alpha),check(na==1 || na==len(x)) :: na=len(alpha)
cf2py integer intent(hide),depend(beta),check(nb==1 || nb==len(x)) :: nb=len(beta)
cf2py integer intent(hide),depend(n),check(nn==1 || nn==len(x)) :: nn=len(n)
cf2py double precision dimension(nb), intent(out) :: gradlike
cf2py threadsafe
      IMPLICIT NONE
      INTEGER i,nx,na,nb,nn
      DOUBLE PRECISION gradlike(nb), grad
      DOUBLE PRECISION alpha(na),beta(nb)
      INTEGER x(nx),n(nn)
      DOUBLE PRECISION atmp,btmp,ntmp
      DOUBLE PRECISION gammln, psi
      DOUBLE PRECISION infinity,one
      PARAMETER (infinity = 1.7976931348623157d308)
      data one/1.0d0/
      

      atmp = alpha(1)
      btmp = beta(1)
      ntmp = n(1)
      
	  do i = 1,na
	  	if (alpha(i) .LE. 0.0) return
	  enddo
	  
	  do i = 1,nb
	  	if (beta(i) .LE. 0.0) return
	  enddo
	  
	  do i = 1,nn
	  	if (n(i) .LE. 0) return
	  enddo
	  
	  do i = 1,nx
	  	if (x(i) .LT. 0) return
	  enddo


      do i=1,nx
        if (na .NE. 1) atmp = alpha(i)
        if (nb .NE. 1) btmp = beta(i)
        if (nn .NE. 1) ntmp = n(i)

        grad =psi(atmp+btmp)+ psi(ntmp + btmp - x(i))
     +        -psi(atmp +btmp+ntmp)
        
        if (na .NE. 1) then 
        	gradlike(i) = grad
        else
        	gradlike(1) = gradlike(1) + grad
        endif
        
      enddo   

      return
      END
      

      SUBROUTINE mvhyperg(x,color,k,like)

c Multivariate hypergeometric log-likelihood function
c Using the analogy of an urn filled with balls of different colors, 
c the mv hypergeometric distribution describes the probability of 
c drawing x(i) balls of a given color. 
c
c x : (array) Number of draws for each color.
c color : (array) Number of balls of each color.

c Total number of draws = sum(x)
c Total number of balls in the urn = sum(color)

cf2py integer dimension(k),intent(in) :: x,color
cf2py integer intent(hide),depend(x) :: k=len(x)
cf2py double precision intent(out) :: like
cf2py threadsafe

      INTEGER x(k),color(k)
      INTEGER d,total,i,k
      DOUBLE PRECISION like
      DOUBLE PRECISION factln
      DOUBLE PRECISION infinity
      PARAMETER (infinity = 1.7976931348623157d308)

      total = 0
      d = 0
      like = 0.0
      do i=1,k
c Combinations of x balls of color i     
        like = like + factln(color(i))-factln(x(i))
     +-factln(color(i)-x(i))
        if ((color(i) .LT. 0.0) .OR. (x(i) .LT. 0.0)) then
          like = -infinity
          RETURN
        endif
        d = d + x(i)
        total = total + color(i)
      enddo
      if (total .LE. 0.0) then
        like = -infinity
        RETURN
      endif
c Combinations of d draws from total    
      like = like - (factln(total)-factln(d)-factln(total-d))
      return
      END


      SUBROUTINE dirmultinom(x,theta,k,like)

c Dirichlet-multinomial log-likelihood function      

cf2py integer dimension(k),intent(in) :: x
cf2py double precision dimension(k),intent(in) :: theta      
cf2py double precision intent(out) :: like
cf2py integer intent(hide),depend(x) :: k=len(x)
cf2py threadsafe

      INTEGER i,k,sumx
      INTEGER x(k)
      DOUBLE PRECISION like,sumt
      DOUBLE PRECISION theta(k)
      DOUBLE PRECISION factln, gammln
      DOUBLE PRECISION infinity
      PARAMETER (infinity = 1.7976931348623157d308)

      like = 0.0
      sumt = 0.0
      sumx = 0
      do 222 i=1,k
c kernel of distribution
        like = like + dlog(x(i) + theta(i)) - dlog(theta(i)) 
        sumt = sumt + theta(i)
        sumx = sumx + x(i)
        if ((theta(i) .LT. 0.0) .OR. (x(i) .LT. 0.0)) then
          like = -infinity
          RETURN
        endif
  222 continue
c normalizing constant 

      if ((sumx .LE. 0.0) .OR. (sumt .LE. 0.0)) then
        like = -infinity
        RETURN
      endif
      
      like = like + factln(sumx)
      like = like + gammln(sumt)
      like = like - gammln(sumx + sumt)

      return
      END


      SUBROUTINE wishart(X,k,n,sigma,like)

c Wishart log-likelihood function      

cf2py double precision dimension(k,k),intent(in) :: X,sigma
cf2py double precision intent(in) :: n
cf2py double precision intent(out) :: like
cf2py integer intent(hide),depend(X) :: k=len(X)
cf2py threadsafe

      INTEGER i,k
      DOUBLE PRECISION X(k,k),sigma(k,k),bx(k,k)
      DOUBLE PRECISION dx,n,db,tbx,a,g,like
      DOUBLE PRECISION infinity
      PARAMETER (infinity = 1.7976931348623157d308)
      

c determinants
      call dtrm(X,k,dx)
      call dtrm(sigma,k,db)
c trace of sigma*X     
      call matmult(sigma,X,bx,k,k,k,k)
      call trace(bx,k,tbx)
      
      if ((dx .LE. 0.0) .OR. (db .LE. 0.0)) then
        like = -infinity
        RETURN
      endif
      
      if (k .GT. n) then
        like = -infinity
        RETURN
      endif
      
      like = (n - k - 1)/2.0 * dlog(dx)
      like = like + (n/2.0)*dlog(db)
      like = like - 0.5*tbx
      like = like - (n*k/2.0)*dlog(2.0d0)

      do i=1,k
        a = (n - i + 1)/2.0
        call gamfun(a, g)
        like = like - dlog(g)
      enddo

      return
      END



      SUBROUTINE trace(mat,k,tr)

c matrix trace (sum of diagonal elements)

      INTEGER k,i
      DOUBLE PRECISION mat(k,k),tr

      tr = 0.0
      do i=1,k
        tr = tr + mat(k,k)
      enddo
      return
      END


      SUBROUTINE gamfun(xx,gx)

c Return the logarithm of the gamma function
c Corresponds to scipy.special.gammaln

cf2py double precision intent(in) :: xx
cf2py double precision intent(out) :: gx
cf2py threadsafe

      INTEGER i
      DOUBLE PRECISION x,xx,ser,tmp,gx
      DIMENSION coeff(6)
      DATA coeff/76.18009173,-86.50532033,24.01409822,
     +-1.231739516,0.00120858003,-0.00000536382/

      x = xx
      tmp = x + 5.5
      tmp = tmp - (x+0.5) * dlog(tmp)
      ser = 1.000000000190015
      do i=1,6
        x = x+1
        ser = ser + coeff(i)/x
      enddo
      gx = -tmp + dlog(2.50662827465*ser/xx)
      return
      END
      
      
      double precision function gammds (y,p,ifault)
      
cf2py double precision intent(in) :: y,p,ifault
cf2py double precision intent(out) :: gammds
cf2py threadsafe
      
c
c        Algorithm AS 147  Appl. Statist. (1980) Vol. 29, No. 1
c
c        Computes the incomplete gamma integral for positive
c        parameters y,p using an infinite series
c
c        Auxiliary function required: ALNGAM = CACM algorithm 291
c
c	 AS239 should be considered as an alternative to AS147
c
      implicit double precision (a-h,o-z)
      data e/1.0d-9/, zero/0.0d0/, one/1.0d0/, uflo/1.0d-37/
c
c        Checks admissibility of arguments and value of f
c
      ifault = 1
      gammds = zero
      if(y.le.zero .or. p.le.zero) return
      ifault = 2
c
c        alngam is natural log of gamma function
c
      arg = p*log(y)-gammln(p+one)-y
      if(arg.lt.log(uflo)) return
      f = exp(arg)
      if(f.eq.zero) return
      ifault = 0
c
c          Series begins
c
      c = one
      gammds = one
      a = p
    1 a = a+one
      c = c*y/a
      gammds = gammds+c
      if (c/gammds.gt.e) goto 1
      gammds = gammds*f
      return
      end
      
      double precision function psi(x)
c taken from 
c Bernardo, J. M. (1976). Algorithm AS 103: Psi (Digamma) Function. Applied Statistics. 25 (3), 315-317. 
c http://www.uv.es/~bernardo/1976AppStatist.pdf
cf2py     double precision intent(in) :: x
cf2py 	  double precision intent(out) :: psi    
	      double precision x, y, R
	      
	      DATA S /1.0e-5/, C /8.5/ S3 /8.333333333e-2/
	      DATA S4 /8.333333333e-3/, S5 /3.968253968e-3/
	      DATA D1 /-0.5772156649/	 
	      
	      psi = 0
	
	      y = x
	      
	      if (y .LE. 0.0) return 
	            
	      if (y .LE. S) then
	      	 psi = d1 - 1.0/y
	      	 return
	      endif
	      
	      do while (y .LT. C) 
	      	psi = psi - 1.0 / y
	      	y = y + 1
	      enddo 
	      
	      R= 1.0 / y
	      psi = psi + dlog(y) - .5 * R 
	      R= R*R
	      psi = psi - R * (S3 - R * (S4 - R * S5))
	      return
      	
      
      end
      
      SUBROUTINE gser(gamser,a,x,gln) 
      INTEGER ITMAX 
      DOUBLE PRECISION a,gamser,gln,x,EPS 
      PARAMETER (ITMAX=100,EPS=3.e-7) 
C USES gammln 
C Returns the incomplete gamma function P (a, x) evaluated by its series representation as 
C gamser. Also returns ln Γ(a) as gln. 
      INTEGER n 
      DOUBLE PRECISION ap,del,sum,gammln 
      
      gln=gammln(a) 
      if(x.le.0.)then 
        if(x.lt.0.) write (*,*) 'x < 0 in gser'
        gamser=0. 
        return 
      endif 
      ap=a 
      sum=1./a 
      del=sum 
      do n=1,ITMAX 
        ap=ap+1. 
        del=del*x/ap 
        sum=sum+del 
        if (abs(del).lt.abs(sum)*EPS) goto 1 
      enddo
      write (*,*) 'a too large, ITMAX too small in gser'
    1 gamser=sum*exp(-x+a*log(x)-gln) 
      return 
      END 
      
      
      SUBROUTINE gcf(gammcf,a,x,gln) 
      INTEGER ITMAX 
      DOUBLE PRECISION a,gammcf,gln,x,EPS,FPMIN 
      PARAMETER (ITMAX=100,EPS=3.e-7,FPMIN=1.e-30) 
C USES gammln 
C Returns the incomplete gamma function Q(a, x) evaluated by its continued fraction 
C representation as gammcf. Also returns ln Γ(a) as gln. 
C Parameters: ITMAX is the maximum allowed number of iterations; EPS is the relative 
C accuracy; FPMIN is a number near the smallest representable ﬂoating-point number. 
      INTEGER i 
      DOUBLE PRECISION an,b,c,d,del,h,gammln 
      gln=gammln(a) 
      b=x+1.-a  
      c=1./FPMIN 
      d=1./b 
      h=d 
      do i=1,ITMAX 
        an=-i*(i-a) 
        b=b+2. 
        d=an*d+b 
        if(abs(d).lt.FPMIN)d=FPMIN 
        c=b+an/c 
        if(abs(c).lt.FPMIN)c=FPMIN 
        d=1./d 
        del=d*c
        h=h*del 
        if(abs(del-1.).lt.EPS)goto 1 
      enddo
      write (*,*) 'a too large, ITMAX too small in gcf'
    1 gammcf=exp(-x+a*log(x)-gln)*h 
      return 
      END 

      
      FUNCTION gammq(a,x) 
cf2py double precision intent(in) :: a,x
cf2py double precision intent(out) :: gammaq
cf2py threadsafe
      DOUBLE PRECISION a,gammq,x 
C USES gcf,gser 
C Returns the incomplete gamma function Q(a, x) ≡ 1 − P (a, x). 
      DOUBLE PRECISION gammcf,gamser,gln 
      if(x.lt.0..or.a.le.0.) write (*,*) 'bad arguments in gammq'
      if(x.lt.a+1.)then 
C Use the series representation 
        call gser(gamser,a,x,gln) 
        gammq=1.-gamser
      else 
C Use the continued fraction representation. 
        call gcf(gammcf,a,x,gln) 
      gammq=gammcf 
      endif 
      return 
      END


      SUBROUTINE trans(mat,tmat,m,n)

c matrix transposition      

cf2py double precision dimension(m,n),intent(in) :: mat
cf2py double precision dimension(n,m),intent(out) :: tmat
cf2py integer intent(hide),depend(mat) :: m=len(mat)
cf2py integer intent(hide),depend(mat) :: n=shape(mat,1)
cf2py threadsafe

      INTEGER i,j,m,n
      DOUBLE PRECISION mat(m,n),tmat(n,m)

      do 88 i=1,m
        do 99 j=1,n
          tmat(j,i) = mat(i,j)
 99     continue
 88   continue

      return
      END


      SUBROUTINE matmult(mat1, mat2, prod, m, n, p, q)

c matrix multiplication

cf2py double precision dimension(m,q),intent(out) :: prod
cf2py double precision dimension(m,n),intent(in) :: mat1
cf2py double precision dimension(p,q),intent(in) :: mat2
cf2py integer intent(hide),depend(mat1) :: m=len(mat1),n=shape(mat1,1)
cf2py integer intent(hide),depend(mat2) :: p=len(mat2),q=shape(mat2,1)
cf2py threadsafe


      INTEGER i,j,k,m,n,p,q
      DOUBLE PRECISION mat1(m,n), mat2(p,q), prod(m,q)
      DOUBLE PRECISION sum

      if (n.eq.p) then
        do 30 i = 1,m
          do 20 j = 1,q
            sum = 0.0
            do 10 k = 1,n
              sum = sum + mat1(i,k) * mat2(k,j)
10          continue
            prod(i,j) = sum
20        continue
30      continue
      else
        write (*,*) 'Matrix dimensions do not match'
      end if
      return
      END


c Updated 10/24/2001.
c
ccccccccccccccccccccccccc     Program 4.2     cccccccccccccccccccccccccc
c
cccccccccccccccccccccccccccccccccccccccccccccccccccccccccccccccccccccccc
c                                                                      c
c Please Note:                                                         c
c                                                                      c
c (1) This computer program is part of the book, "An Introduction to   c
c     Computational Physics," written by Tao Pang and published and    c
c     copyrighted by Cambridge University Press in 1997.               c
c                                                                      c
c (2) No warranties, express or implied, are made for this program.    c
c                                                                      c
cccccccccccccccccccccccccccccccccccccccccccccccccccccccccccccccccccccccc
c
      SUBROUTINE DTRM(A,N,D)
C
C Subroutine for evaluating the determinant of a matrix using 
C the partial-pivoting Gaussian elimination scheme.
C

cf2py double precision dimension(N,N),intent(in) :: A
cf2py double precision intent(out) :: D
cf2py integer intent(hide),depend(A) :: N=len(A)      
cf2py threadsafe

      DOUBLE PRECISION A(N,N), D
      INTEGER INDX(N)

      CALL ELGS(A,N,INDX)
C
      D    = 1.0
      DO     100 I = 1, N
         D = D*A(INDX(I),I)
  100 CONTINUE
C
      MSGN = 1
      DO     200 I = 1, N
        DO   150 WHILE (I.NE.INDX(I))
          MSGN = -MSGN
          J = INDX(I)
          INDX(I) = INDX(J)
          INDX(J) = J
  150   END DO
  200 CONTINUE
      D = MSGN*D

      RETURN
      END


      SUBROUTINE ELGS(A,N,INDX)

C Subroutine to perform the partial-pivoting Gaussian elimination.
C A(N,N) is the original matrix in the input and transformed
C matrix plus the pivoting element ratios below the diagonal in
C the output.  INDX(N) records the pivoting order.


      DOUBLE PRECISION A(N,N),C(N),C1
      INTEGER INDX(N)

C Initialize the index

      DO     50    I = 1, N
        INDX(I) = I
   50 CONTINUE

C Find the rescaling factors, one from each row

        DO     100   I = 1, N
          C1= 0.0
          DO    90   J = 1, N
            C1 = MAX(C1,ABS(A(I,J)))
   90     CONTINUE
          C(I) = C1
  100   CONTINUE

C Search the pivoting (largest) element from each column

      DO     200   J = 1, N-1
        PI1 = 0.0
        DO   150   I = J, N
          PI = ABS(A(INDX(I),J))/C(INDX(I))
          IF (PI.GT.PI1) THEN
            PI1 = PI
            K   = I
          ELSE
          ENDIF
  150   CONTINUE

C Interchange the rows via INDX(N) to record pivoting order

        ITMP    = INDX(J)
        INDX(J) = INDX(K)
        INDX(K) = ITMP
        DO   170   I = J+1, N
          PJ  = A(INDX(I),J)/A(INDX(J),J)

C Record pivoting ratios below the diagonal

          A(INDX(I),J) = PJ

C Modify other elements accordingly

          DO 160   K = J+1, N
            A(INDX(I),K) = A(INDX(I),K)-PJ*A(INDX(J),K)
  160     CONTINUE
  170   CONTINUE
  200 CONTINUE

      RETURN
      END


      FUNCTION bico(n,k) 
C USES factln Returns the binomial coefficient as a 
C floating point number.
      INTEGER k,n
      DOUBLE PRECISION bico
      DOUBLE PRECISION factln
C The nearest-integer function cleans up roundoff error
C for smaller values of n and k. 
      bico=nint(dexp(factln(n)-factln(k)-factln(n-k))) 
      return 
      END

      subroutine chol(n,a,c)
c...perform a Cholesky decomposition of matrix a, returned as c
      implicit double precision (a-h,o-z)
      double precision c(n,n),a(n,n)

cf2py double precision dimension(n,n),intent(in) :: a
cf2py double precision dimension(n,n),intent(out) :: c
cf2py integer intent(in),depend(a) :: n=len(a)
cf2py threadsafe

      c(1,1) = sqrt(a(1,1))
      do i=2,n
         c(i,1) = a(i,1) / c(1,1)
      enddo
      do j=2,n
         do i=j,n
            s = a(i,j)
            do k=1,j-1
               s = s - c(i,k) * c(j,k)
            enddo
            if(i .eq. j) then
               c(j,j) = sqrt(s)
            else
               c(i,j) = s / c(j,j)
               c(j,i) = 0.d0
            endif
         enddo
      enddo
      return
      end

      SUBROUTINE hermpoly( n, x, cx )

C*******************************************************************************
C
CC HERMPOLY evaluates the Hermite polynomials at X.
C
C  Differential equation:
C
C    Y'' - 2 X Y' + 2 N Y = 0
C
C  First terms:
C
C      1
C      2 X
C      4 X**2     -  2
C      8 X**3     - 12 X
C     16 X**4     - 48 X**2     + 12
C     32 X**5    - 160 X**3    + 120 X
C     64 X**6    - 480 X**4    + 720 X**2    - 120
C    128 X**7   - 1344 X**5   + 3360 X**3   - 1680 X
C    256 X**8   - 3584 X**6  + 13440 X**4  - 13440 X**2   + 1680
C    512 X**9   - 9216 X**7  + 48384 X**5  - 80640 X**3  + 30240 X
C   1024 X**10 - 23040 X**8 + 161280 X**6 - 403200 X**4 + 302400 X**2 - 30240
C
C  Recursion:
C
C    H(0,X) = 1,
C    H(1,X) = 2*X,
C    H(N,X) = 2*X * H(N-1,X) - 2*(N-1) * H(N-2,X)
C
C  Norm:
C
C    Integral ( -Infinity < X < Infinity ) exp ( - X**2 ) * H(N,X)**2 dX
C    = sqrt ( PI ) * 2**N * N!
C
C    H(N,X) = (-1)**N * exp ( X**2 ) * dn/dXn ( exp(-X**2 ) )
C
C  Modified:
C
C    01 October 2002
C
C  Author:
C
C    John Burkardt
C
C  Reference:
C
C    Milton Abramowitz and Irene Stegun,
C    Handbook of Mathematical Functions,
C    US Department of Commerce, 1964.
C
C    Larry Andrews,
C    Special Functions of Mathematics for Engineers,
C    Second Edition, 
C    Oxford University Press, 1998.
C
C  Parameters:
C
C    Input, integer N, the highest order polynomial to compute.
C    Note that polynomials 0 through N will be computed.
C
C    Input, double precision ( kind = 8 ) X, the point at which the polynomials are 
C    to be evaluated.
C
C    Output, double precision ( kind = 8 ) CX(0:N), the values of the first N+1 Hermite
C    polynomials at the point X.
C

cf2py double precision intent(in) :: x
cf2py integer intent(in) :: n
cf2py double precision dimension(n+1),intent(out) :: cx
cf2py threadsafe

      integer n,i
      double precision cx(n+1)
      double precision x

      if ( n < 0 ) then
        return
      end if

      cx(1) = 1.0

      if ( n == 0 ) then
        return
      end if

      cx(2) = 2.0 * x

      do i = 3, n+1
        cx(i) = 2.0 * x * cx(i-1) - 2.0 * real(i - 1) * cx(i-2)
      end do

      return
      end

!         double precision function uniform()
! c
! c    Generate uniformly distributed random numbers using the 32-bit
! c    generator from figure 3 of:
! c    L`Ecuyer, P. Efficient and portable combined random number
! c    generators, C.A.C.M., vol. 31, 742-749 & 774-?, June 1988.
! c
! c    The cycle length is claimed to be 2.30584E+18
! c
! c    Seeds can be set by calling the routine set_uniform
! c
! c    It is assumed that the Fortran compiler supports long variable
! c    names, and integer*4.
! c
!         integer*4 z, k, s1, s2
!         common /unif_seeds/ s1, s2
!         save /unif_seeds/
! c
!         k = s1 / 53668
!         s1 = 40014 * (s1 - k * 53668) - k * 12211
!         if (s1 .lt. 0) s1 = s1 + 2147483563
! c
!         k = s2 / 52774
!         s2 = 40692 * (s2 - k * 52774) - k * 3791
!         if (s2 .lt. 0) s2 = s2 + 2147483399
! c
!         if (z .lt. 1) z = z + 2147483562
! c
!         uniform = z / 2147483563.
!         return
!         end


        subroutine set_uniform(seed1, seed2)
c
c    Set seeds for the uniform random number generator.
c
        integer*4 s1, s2, seed1, seed2
        common /unif_seeds/ s1, s2
        save /unif_seeds/

        s1 = seed1
        s2 = seed2
        return
      END

! 
!       SUBROUTINE categorical(x,n,hist,k,mn,step,logp)
! 
! cf2py intent(out) logp
! cf2py intent(hide) n,k
! 
!       DOUBLE PRECISION hist(k),logp,x(n),mn,step,nrm
!       INTEGER n,k,i,j
!       DOUBLE PRECISION infinity
!       PARAMETER (infinity = 1.7976931348623157d308)
!       LOGICAL match
!       
!       logp = 0.0D0
!       nrm = 0.0D0
!       do i=1,k
!           nrm = nrm + hist(k)
!       end do
!       if (dabs(nrm-0.0D0).GT.1.0D-7) then
!           logp = -infinity
!           return
!       end if
!       
!       do i=1,n
!           match = .FALSE.
!           
!           j = int(x(i)-mn/step)+1
!           logp = logp + dlog(hist(j))
! 
!       end do
!       
!       return
!       END
!       
      
!       SUBROUTINE categorical(x,p,n,k,like)
! 
! c Categorical log-likelihood function
! c Need to return -Infs when appropriate
! 
! cf2py integer dimension(n),intent(in) :: x
! cf2py double precision dimension(k-1),intent(in) :: p
! cf2py integer intent(hide),depend(x) :: n=len(x)
! cf2py integer intent(hide),depend(p) :: k=len(p)+1
! cf2py double precision intent(out) :: like
! cf2py threadsafe
!             
!       DOUBLE PRECISION p(k),val,like
!       INTEGER x(n)
!       INTEGER n,k,i,j
!       DOUBLE PRECISION infinity, sump
!       PARAMETER (infinity = 1.7976931348623157d308)
! 
!       like = 0.0
!       sump = 0.0
!       do j=1,k-1
!           sump = sump + p(j)
!       end do
! c loop over number of elements in x      
!       do i=1,n
! c elements should not be larger than the largest index
!         if ((x(i).GT.(k-1)).OR.(x(i).LT.0)) then
!           like = -infinity
!           RETURN
!         endif
! c increment log-likelihood      
!         if (x(i).eq.(k-1)) then
! c likelihood of the kth element
!           like = like + dlog(1.0D0-sump)
!         else
!           like = like + dlog(p(x(i)+1))
!         endif
!       enddo
!       return
!       END
<<<<<<< HEAD


      
c
=======
      
      
>>>>>>> f0757470
      SUBROUTINE categorical(x,p,nx,np,k,like)

c Categorical log-likelihood function     

cf2py integer dimension(nx), intent(in) :: x
cf2py double precision dimension(np,k), intent(in) :: p
cf2py integer intent(hide), depend(p) :: np=shape(p, 0)
cf2py integer intent(hide), depend(x) :: nx=len(x)
cf2py integer intent(hide), depend(p) :: k=shape(p, 1)
cf2py double precision intent(out) :: like      
cf2py threadsafe
            
      DOUBLE PRECISION like, factln, infinity, sump
      DOUBLE PRECISION p(np,k), p_tmp(k)
      INTEGER i,j,n_tmp
      INTEGER x(nx)
      PARAMETER (infinity = 1.7976931348623157d308)

      sump = 0.0
      do i=1,k
        p_tmp(i) = p(1,i)
        sump = sump + p_tmp(i)
      enddo

      like = 0.0
      do j=1,nx
        if (np .NE. 1) then
<<<<<<< HEAD
      sump = 0.0
              do i=1,k
                    p_tmp(i) = p(j,i)
                    sump = sump + p_tmp(i)
      end do
!               print *,p_tmp
=======
          sump = 0.0
          do i=1,k
            p_tmp(i) = p(j,i)
            sump = sump + p_tmp(i)
          enddo
>>>>>>> f0757470
        endif
c       Protect against zero p[x]
        if (p_tmp(x(j)+1).LE.0.0D0) then
          like = -infinity
          RETURN
<<<<<<< HEAD
        endif
        like = like + dlog(p_tmp(x(j)+1))

c This is to account for the kth term that is not passed!
c The kth term does get passed... we can check for consistency.
c But roundoff error ofter triggers a false alarm.

         if ((sump .GT. 1.000001) .OR. (sump .LT. 0.999999)) then
             like=-infinity
             return
        endif

=======
        end if
c       Category outside of set
        if ((x(j) .GT. k-1) .OR. (x(j) .LT. 0)) then
          like = -infinity
          RETURN
        end if
        like = like + dlog(p_tmp(x(j)+1))

>>>>>>> f0757470
      enddo
      RETURN
      END
              

      SUBROUTINE rcat(p,s,k,n,rands)

c Returns n samples from categorical random variable (histogram)

cf2py double precision dimension(k-1),intent(in) :: p
cf2py double precision dimension(n),intent(in) :: rands
cf2py integer dimension(n),intent(out) :: s
cf2py integer intent(hide),depend(p) :: k=len(p)+1
cf2py integer intent(hide),depend(rands) :: n=len(rands)
cf2py threadsafe


      DOUBLE PRECISION p(k-1),sump,u,rands(n)
      INTEGER s(n)
      INTEGER n,k,i,j
      
c repeat for n samples
      do i=1,n
c initialize sum      
        sump = p(1)
c random number
        u = rands(i)
c initialize index
        j = 0
        
c find index to value        
        do while (u.gt.sump)
          j = j + 1
          if (j.eq.(k-1)) then
            goto 1
          endif
          sump = sump + p(j+1)
          
      enddo
c assign value to array  
    1 s(i) = j
      enddo
      return
      END



      subroutine logit(theta,n,ltheta)
c Maps (0,1) -> R.
cf2py intent(hide) n
cf2py intent(out) ltheta
cf2py threadsafe
      DOUBLE PRECISION theta(n), ltheta(n)
      DOUBLE PRECISION infinity
      PARAMETER (infinity = 1.7976931348623157d308)      
      INTEGER n, i
      do i=1,n
          if (theta(i).LE.0.0D0) then
              ltheta(i) = -infinity
          else if (theta(i).GE.1.0D0) then
              ltheta(i) = infinity
          else
              ltheta(i) = dlog(theta(i) / (1.0D0-theta(i)))
          endif
      end do
      RETURN
      END
c 
      

      subroutine invlogit(ltheta,n,theta)
c Maps R -> (0,1).
cf2py intent(hide) n
cf2py intent(out) theta
cf2py threadsafe
      DOUBLE PRECISION theta(n), ltheta(n)
      DOUBLE PRECISION infinity
      PARAMETER (infinity = 1.7976931348623157d308)      
      INTEGER n, i
      do i=1,n
          theta(i) = 1.0D0 / (1.0D0 + dexp(-ltheta(i)))
      end do
      RETURN
      END      

c

      subroutine stukel_logit(theta,n,ltheta,a1,a2,na1,na2)
!
! Reference: Therese A. Stukel, 'Generalized Logistic Models',
! JASA vol 83 no 402, pp.426-431 (June 1988)
!
cf2py intent(hide) n, na1, na2
cf2py intent(out) ltheta
cf2py intent(copy) theta
cf2py threadsafe
      DOUBLE PRECISION theta(n), ltheta(n)
      DOUBLE PRECISION a1(na1), a2(na2), a1t, a2t
      LOGICAL a1_isscalar, a2_isscalar      
      DOUBLE PRECISION infinity
      PARAMETER (infinity = 1.7976931348623157d308)      
      INTEGER n, i, na1, na2

      a1t = a1(1)
      a2t = a2(1)

      CALL logit(theta,n,ltheta)

      a1_isscalar = (na1.LT.n)
      a2_isscalar = (na2.LT.n)      

      do i=1,n
          
          if (ltheta(i).GT.0.0D0) then
              if (.NOT.a1_isscalar) then
                  a1t = a1(i)
              end if
              if (a1t.GT.0.0D0) then
                  ltheta(i)=dlog(ltheta(i)*a1t+1.0D0)/a1t
              else if (a1t.LT.0.0D0) then
                  ltheta(i) = (1.0D0-dexp(-ltheta(i)*a1t))/a1t
              end if
              
          else if (ltheta(i).LT.0.0D0) then
              if (.NOT.a2_isscalar) then
                  a2t = a2(i)
              end if
              if (a2t.GT.0.0D0) then
                  ltheta(i)=-dlog(-ltheta(i)*a2t+1.0D0)/a2t
              else if (a2t.LT.0.0D0) then
                  ltheta(i)=-(1.0D0-dexp(ltheta(i)*a2t))/a2t
              end if
              
          else
              ltheta(i) = 0.0D0
          end if

      end do
      
      RETURN
      END

c

      subroutine stukel_invlogit(ltheta,n,theta,a1,a2,na1,na2)
!
! Reference: Therese A. Stukel, 'Generalized Logistic Models',
! JASA vol 83 no 402, pp.426-431 (June 1988)
!
cf2py intent(hide) n, na1, na2
cf2py intent(out) theta
cf2py intent(copy) ltheta
cf2py threadsafe
      DOUBLE PRECISION theta(n), ltheta(n)
      DOUBLE PRECISION a1(na1), a2(na2), a1t, a2t
      LOGICAL a1_isscalar, a2_isscalar
      DOUBLE PRECISION infinity
      PARAMETER (infinity = 1.7976931348623157d308)      
      INTEGER n, i, na1, na2

      a1t = a1(1)
      a2t = a2(1)
      
      a1_isscalar = (na1.LT.n)
      a2_isscalar = (na2.LT.n)      
      
      do i=1,n
          if (ltheta(i).GT.0.0D0) then
              if (.NOT.a1_isscalar) then
                  a1t = a1(i)
              end if
              if (a1t.GT.0.0D0) then
                  ltheta(i) = (dexp(a1t*ltheta(i))-1.0D0)/a1t
              else if (a1t.LT.0.0D0) then
                  ltheta(i) = -dlog(1.0D0-a1t*ltheta(i))/a1t
              end if
              
          else if (ltheta(i).LT.0.0D0) then
              if (.NOT.a2_isscalar) then
                  a2t = a2(i)
              end if
              if (a2t.GT.0.0D0) then
                  ltheta(i) = -(dexp(-a2t*ltheta(i))-1.0D0)/a2t
              else if (a2t.LT.0.0D0) then
                  ltheta(i) = dlog(1.0D0+a2t*ltheta(i))/a2t
              end if
              
!           else
!               ltheta(i) = 0.5D0
          end if

      end do

      
      CALL invlogit(ltheta,n,theta)
      
      RETURN
      END      


c

!       SUBROUTINE RNORM(U1, U2, rands)
! C
! C     ALGORITHM AS 53.1  APPL. STATIST. (1972) VOL.21, NO.3
! C
! C     Sets U1 and U2 to two independent standardized random normal
! C     deviates.   This is a Fortran version of the method given in
! C     Knuth(1969).
! C
! C     Function RAND must give a result randomly and rectangularly
! C     distributed between the limits 0 and 1 exclusive.
! C     Note- this seems to be faster than Leva's algorithm from
! C     ACM Trans Math Soft, Dec. 1992 - AP
! C
!       DOUBLE PRECISION U1, U2
! C
! C     Local variables
! C
!       DOUBLE PRECISION X, Y, S, ONE, TWO
!       DOUBLE PRECISION rands(2)
!       DATA ONE /1.0/, TWO /2.0/
! C
!     1 X = rands(1)
!       Y = rands(2)
!       X = TWO * X - ONE
!       Y = TWO * Y - ONE
!       S = X * X + Y * Y
!       IF (S .GT. ONE) GO TO 1
!       S = SQRT(- TWO * dlog(S) / S)
!       U1 = X * S
!       U2 = Y * S
!       RETURN
!       END

! wshrt is not used by anything
!       SUBROUTINE WSHRT(D, N, NP, NNP, SB, SA, rnorms)
! C
! C     ALGORITHM AS 53  APPL. STATIST. (1972) VOL.21, NO.3
! C
! C     Wishart variate generator.  On output, SA is an upper-triangular
! C     matrix of size NP * NP (written in linear form, column ordered)
! C     whose elements have a Wishart(N, SIGMA) distribution.
! C
! C     D is an upper-triangular array such that SIGMA = D'D (see AS 6)
! C
! C     Auxiliary function required: a random no. generator called RAND.
! C     The Wichmann & Hill generator is included here.   It should be
! C     initialized in the calling program.
! 
! 
! cf2py double precision dimension(NNP),intent(in) :: D
! cf2py double precision dimension(NNP),intent(out) :: SA
! cf2py double precision dimension(NNP),intent(hide) :: SB
! cf2py integer intent(hide),depend(D) :: NNP=len(D)
! cf2py integer intent(in) :: NP
! cf2py integer intent(in) :: N
! 
!       INTEGER N, NP, NNP
!       DOUBLE PRECISION D(NNP), SB(NNP), SA(NNP)
! C 
! C     Local variables
! C
!       INTEGER K, NS, I, J, NR, IP, NQ, II
!       DOUBLE PRECISION DF, U1, U2, RN, C
!       DOUBLE PRECISION ZERO, ONE, TWO, NINE
!       DOUBLE PRECISION rnorms(NNP)
!       DATA ZERO /0.0/, ONE /1.0/, TWO /2.0/, NINE /9.0/
! C
!       K = 1
! C
! C     Load SB with independent normal (0, 1) variates
! C
! 
!     1 continue
!       SB(K) = rnorms(k)
!       K = K + 1
!       IF (K .GT. NNP) GO TO 2
!       SB(K) = rnorsm(k)
!       K = K + 1
!       IF (K .LE. NNP) GO TO 1
!     2 NS = 0
! C
! C     Load diagonal elements with square root of chi-square variates
! C
!       DO 3 I = 1, NP
!         DF = N - I + 1
!         NS = NS + I
!         U1 = TWO / (NINE * DF)
!         U2 = ONE - U1
!         U1 = SQRT(U1)
! C
! C     Wilson-Hilferty formula for approximating chi-square variates
! C
!         SB(NS) = SQRT(DF * (U2 + SB(NS) * U1)**3)
!     3 CONTINUE
! C
!       RN = N
!       NR = 1
!       DO 5 I = 1, NP
!         NR = NR + I - 1
!         DO 5 J = I, NP
!           IP = NR
!           NQ = (J*J - J) / 2 + I - 1
!           C = ZERO
!           DO 4 K = I, J
!             IP = IP + K - 1
!             NQ = NQ + 1
!             C = C + SB(IP) * D(NQ)
!     4     CONTINUE
!           SA(IP) = C
!     5 CONTINUE
! C
!       DO 7 I = 1, NP
!         II = NP - I + 1
!         NQ = NNP - NP
!         DO 7 J = 1, I
!           IP = (II*II - II) / 2
!           C = ZERO
!           DO 6 K = I, NP
!             IP = IP + 1
!             NQ = NQ + 1
!             C = C + SA(IP) * SA(NQ)
!     6     CONTINUE
!           SA(NQ) = C / RN
!           NQ = NQ - 2 * NP + I + J - 1
!     7 CONTINUE
! C
!       RETURN
!       END
! C

! !      SUBROUTINE WSHRT_WRAP(DIN,N,NP,SAOUT,NNP,D,SA,SB)
!       SUBROUTINE WSHRT_WRAP(DIN,N,NP,SAOUT,NNP)
! cf2py intent(out) SAOUT
! cf2py intent(hide) NP
! cf2py integer intent(hide),depend(NP)::NNP=NP*(NP+1)/2
!       INTEGER N, NP, NNP, i, j, ni
!       DOUBLE PRECISION DIN(NP,NP), SAOUT(NP,NP)
!       DOUBLE PRECISION D(NNP), SA(NNP), SB(NNP)
!       
!       ni=0
!       do i=1,np
!           do j=i,np
!               ni = ni + 1
!               D(ni) = DIN(j,i)
!           end do
!       end do
!       
!       CALL WSHRT(D,N,NP,NNP,SB,SA)
!       
!       print *,D
!       print *,SA
!       
!       ni=0
!       do i=1,np
!           do j=i,np
!               ni = ni + 1
!               SAOUT(i,j) = SA(ni)
!               SAOUT(j,i) = SA(ni)
!           end do
!       end do
!       
!       RETURN
!       END

! rbin and fill_stdnormal don't seem to be used by anything
!       SUBROUTINE rbin(n,pp,x) 
! 
! cf2py double precision intent(in) :: pp
! cf2py integer intent(in) :: n
! cf2py integer intent(out) :: x  
! 
!       INTEGER n,x 
!       DOUBLE PRECISION pp,PI 
! C USES gammln,rand 
!       PARAMETER (PI=3.141592654) 
! C Returns as a floating-point number an integer value that is a random deviate drawn from 
! C a binomial distribution of n trials each of probability pp, using rand as a source 
! C of uniform random deviates. 
!       INTEGER j,nold
!       DOUBLE PRECISION am,em,en,g,oldg,p,pc,rn
!       DOUBLE PRECISION pclog,plog,pold,sq,t,y,gammln
!       SAVE nold,pold,pc,plog,pclog,en,oldg 
! C     Arguments from previous calls.
!       DATA nold /-1/, pold /-1./  
!       if(pp.le.0.5)then 
! C       The binomial distribution is invariant under changing pp to 
! C       1.-pp, if we also change the answer to n minus itself; 
! C       we’ll remember to do this below. 
!         p=pp 
!       else 
!         p=1.-pp 
!       endif 
! C     This is the mean of the deviate to be produced. 
!       am=n*p
!       if (n.lt.25) then 
! C       Use the direct method while n is not too large. This can 
! C       require up to 25 calls to ran1.
!         x=0. 
!         do 11 j=1,n 
! !           call random_number(rn)
!           rn = 0
!           if(rn.lt.p) x=x+1. 
!    11   enddo 
!       else if (am.lt.1.) then 
! C       If fewer than one event is expected out of 25 or more tri- 
! C       als, then the distribution is quite accurately Poisson. Use 
! C       direct Poisson method. 
!         g=dexp(-am) 
!         t=1. 
!         do 12 j=0,n
! !         call random_number(rn) 
!           rn = rand()
!         t=t*rn
!         if (t.lt.g) goto 1 
!    12   enddo  
!         j=n 
!     1   x=j 
!       else 
! C       Use the rejection method. 
!         if (n.ne.nold) then 
! C         If n has changed, then compute useful quantities. 
!           en=n 
!           oldg=gammln(en+1.) 
!           nold=n 
!         endif 
!         if (p.ne.pold) then 
! C         If p has changed, then compute useful quantities. 
!           pc=1.-p 
!           plog=dlog(p) 
!           pclog=dlog(pc) 
!           pold=p 
!         endif 
!         sq=sqrt(2.*am*pc) 
! C       The following code should by now seem familiar: rejection 
! C       method with a Lorentzian comparison function.
! !         call random_number(rn)
!           rn = rand()
!     2   y=tan(PI*rn) 
!         em=sq*y+am 
! C       Reject.
!         if (em.lt.0..or.em.ge.en+1.) goto 2  
! 
! C       Trick for integer-valued distribution.
!         em=int(em)
!         t=1.2*sq*(1.+y**2)*dexp(oldg-gammln(em+1.) 
!      +-gammln(en-em+1.)+em*plog+(en-em)*pclog) 
! C       Reject. This happens about 1.5 times per deviate, on average.
! !         call random_number(rn)
!           rn = rand()
!         if (rn.gt.t) goto 2 
!         x=em 
!         endif 
! C     Remember to undo the symmetry transformation. 
!       if (p.ne.pp) x=n-x 
!       return 
!       END 
! 
! 
! 
!       SUBROUTINE fill_stdnormal(array_in,n)
! 
! c Fills an input array with standard normals in-place.
! c Created 2/4/07, AP
! 
! cf2py double precision dimension(n),intent(inplace) :: array_in
! cf2py integer intent(hide),depend(array_in),check(n>0) :: n=len(array_in)
! 
!       INTEGER i, n, n_blocks, index
!       DOUBLE PRECISION U1, U2, array_in(n)
!       LOGICAL iseven
! 
!       iseven = (MOD(n,2) .EQ. 0)
! 
!       if(iseven) then
!         n_blocks = n/2
!       else 
!         n_blocks = (n-1)/2
!       endif
! 
!       do i=1,n_blocks
!         call RNORM(U1,U2)
!         index = 2*(i-1) + 1
!         array_in(index) = U1
!         array_in(index+1) = U2
!       enddo
! 
!       if(.NOT.iseven) then
!         call RNORM(U1,U2)
!         array_in(n) = U1
!       endif
! 
! 
!       return
!       END


c
! Commented this out- numpy's rng is much better.
!       double precision function whrand()
! c
! c     Algorithm AS 183 Appl. Statist. (1982) vol.31, no.2
! c
! c     Returns a pseudo-random number rectangularly distributed
! c     between 0 and 1.   The cycle length is 6.95E+12 (See page 123
! c     of Applied Statistics (1984) vol.33), not as claimed in the
! c     original article.
! c
! c     IX, IY and IZ should be set to integer values between 1 and
! c     30000 before the first entry.
! c
! c     Integer arithmetic up to 30323 is required.
! c
!       integer ix, iy, iz
!       common /randc/ ix, iy, iz
! c
!       ix = 171 * mod(ix, 177) - 2 * (ix / 177)
!       iy = 172 * mod(iy, 176) - 35 * (iy / 176)
!       iz = 170 * mod(iz, 178) - 63 * (iz / 178)
! c
!       if (ix .lt. 0) ix = ix + 30269
!       if (iy .lt. 0) iy = iy + 30307
!       if (iz .lt. 0) iz = iz + 30323
! c
! c     If integer arithmetic up to 5212632 is available, the preceding
! c     6 statements may be replaced by:
! c
! c     ix = mod(171 * ix, 30269)
! c     iy = mod(172 * iy, 30307)
! c     iz = mod(170 * iz, 30323)
! c
!       whrand = mod(float(ix) / 30269. + float(iy) / 30307. +
!      +                        float(iz) / 30323., 1.0)
!       return
!       end
! 

      SUBROUTINE vonmises(x,mu,kappa,n,nmu, nkappa, like)

c von Mises log-likelihood function      

c Written 13/01/2009 ADS.

cf2py double precision dimension(n),intent(in) :: x
cf2py double precision dimension(nmu),intent(in) :: mu
cf2py double precision dimension(nkappa),intent(in) :: kappa
cf2py double precision intent(out) :: like
cf2py integer intent(hide),depend(x) :: n=len(x)
cf2py integer intent(hide),depend(mu,n),check(nmu==1||nmu==n) :: nmu=len(mu)
cf2py integer intent(hide),depend(kappa,n),check(nkappa==1||nkappa==n) :: nkappa=len(kappa)
cf2py threadsafe

      IMPLICIT NONE
      INTEGER n,i,nkappa,nmu
      DOUBLE PRECISION like
      DOUBLE PRECISION tmp
      DOUBLE PRECISION x(n),mu(nmu),kappa(nkappa)
      DOUBLE PRECISION mu_tmp, kappa_tmp
      LOGICAL not_scalar_mu, not_scalar_kappa
      DOUBLE PRECISION PI
      PARAMETER (PI=3.141592653589793238462643d0) 
      DOUBLE PRECISION infinity
      PARAMETER (infinity = 1.7976931348623157d308)

      DOUBLE PRECISION i0

      not_scalar_mu = (nmu .NE. 1)
      not_scalar_kappa = (nkappa .NE. 1)

      mu_tmp = mu(1)
      kappa_tmp = kappa(1)
      like = 0.0
      do i=1,n
        if (not_scalar_mu) mu_tmp=mu(i)
        if (not_scalar_kappa) kappa_tmp=kappa(i)
        if (kappa_tmp .LT. 0.0) then
          like = -infinity
          RETURN
        endif
        like = like - dlog(2*PI*i0(kappa_tmp))
        like = like + kappa_tmp*dcos(x(i)-mu_tmp)
      enddo
      return
      END


      SUBROUTINE pareto(x,alpha,m,n,nalpha,nm,like)

c Pareto log-likelihood function      

cf2py double precision dimension(n),intent(in) :: x
cf2py double precision dimension(nalpha),intent(in) :: alpha
cf2py double precision dimension(nm),intent(in) :: m
cf2py double precision intent(out) :: like
cf2py integer intent(hide),depend(x) :: n=len(x)
cf2py integer intent(hide),depend(alpha,n),check(nalpha==1||nalpha==n) :: nalpha=len(alpha)
cf2py integer intent(hide),depend(m,n),check(nm==1||nm==n) :: nm=len(m)
cf2py threadsafe

      IMPLICIT NONE
      INTEGER n,i,nalpha,nm
      DOUBLE PRECISION like
      DOUBLE PRECISION tmp
      DOUBLE PRECISION x(n),m(nm),alpha(nalpha)
      DOUBLE PRECISION m_tmp, alpha_tmp
      LOGICAL not_scalar_m, not_scalar_alpha
      DOUBLE PRECISION infinity
      PARAMETER (infinity = 1.7976931348623157d308)

      DOUBLE PRECISION i0

      not_scalar_m = (nm .NE. 1)
      not_scalar_alpha = (nalpha .NE. 1)

      m_tmp = m(1)
      alpha_tmp = alpha(1)
      like = 0.0
      do i=1,n
        if (not_scalar_m) m_tmp=m(i)
        if (not_scalar_alpha) alpha_tmp=alpha(i)
        if ((alpha_tmp .LE. 0.0) .OR. (m_tmp .LE. 0.0) .OR. 
     +(x(i) .LT. m_tmp)) then
          like = -infinity
          RETURN
        endif
        like = like + dlog(alpha_tmp) + alpha_tmp*dlog(m_tmp)
        like = like - (alpha_tmp + 1)*dlog(x(i))
      enddo
      return
      END

      SUBROUTINE truncated_pareto(x,alpha,m,b,n,nalpha,nm,nb,like)

c Truncated Pareto log-likelihood function      

cf2py double precision dimension(n),intent(in) :: x
cf2py double precision dimension(nalpha),intent(in) :: alpha
cf2py double precision dimension(nm),intent(in) :: m
cf2py double precision dimension(nb),intent(in) :: b
cf2py double precision intent(out) :: like
cf2py integer intent(hide),depend(x) :: n=len(x)
cf2py integer intent(hide),depend(alpha,n),check(nalpha==1||nalpha==n) :: nalpha=len(alpha)
cf2py integer intent(hide),depend(m,n),check(nm==1||nm==n) :: nm=len(m)
cf2py integer intent(hide),depend(b,n),check(nb==1||nb==n) :: nb=len(b)
cf2py threadsafe

      IMPLICIT NONE
      INTEGER n,i,nalpha,nm,nb
      DOUBLE PRECISION like
      DOUBLE PRECISION tmp
      DOUBLE PRECISION x(n),m(nm),alpha(nalpha),b(nb)
      DOUBLE PRECISION m_tmp, alpha_tmp, b_tmp
      LOGICAL not_scalar_m, not_scalar_alpha, not_scalar_b
      DOUBLE PRECISION infinity
      PARAMETER (infinity = 1.7976931348623157d308)

      DOUBLE PRECISION i0

      not_scalar_m = (nm .NE. 1)
      not_scalar_alpha = (nalpha .NE. 1)
      not_scalar_b = (nb .NE. 1)

      m_tmp = m(1)
      alpha_tmp = alpha(1)
      b_tmp = b(1)
      like = 0.0
      do i=1,n
        if (not_scalar_m) m_tmp=m(i)
        if (not_scalar_alpha) alpha_tmp=alpha(i)
        if (not_scalar_b) b_tmp=b(i)
        if ((alpha_tmp .LE. 0.0) .OR. (m_tmp .LE. 0.0) .OR. 
     +(x(i) .LT. m_tmp) .OR. (b_tmp .LT. x(i))) then
          like = -infinity
          RETURN
        endif
        like = like + dlog(alpha_tmp) + alpha_tmp*dlog(m_tmp)
        like = like - (alpha_tmp + 1)*dlog(x(i))
        like = like - dlog(1 - (m_tmp/b_tmp)**alpha_tmp)
      enddo
      return
      END<|MERGE_RESOLUTION|>--- conflicted
+++ resolved
@@ -362,9 +362,9 @@
           endif
         enddo
       END subroutine uniform_like
-      
+
       subroutine uniform_grad_x(x,lower,upper,n,nlower,nupper,gradxlike)
-        
+
 c Return the uniform likelihood gradient wrt x.
 c CREATED 01/10
 
@@ -1578,9 +1578,9 @@
       enddo
       return
       END
-
+      
       SUBROUTINE weibull_gx(x,alpha,beta,n,nalpha,nbeta,gradlike)
-
+      
 c Weibull log-likelihood function      
 c UPDATED 1/16/07 AP
 
@@ -2149,7 +2149,7 @@
       enddo
       return
       END
-      
+
       SUBROUTINE lognormal_gradx(x,mu,tau,n,nmu,ntau,gradlike)
 
 c Log-normal log-likelihood function
@@ -2504,7 +2504,7 @@
 
       return
       END
-      
+
       SUBROUTINE gamma_grad_x(x,alpha,beta,n,na,nb,gradxlike)
 
 c Gamma log-likelihood gradient function wrt x     
@@ -2742,7 +2742,7 @@
 
       return
       END
-	  
+
 	  SUBROUTINE igamma_grad_x(x,alpha,beta,n,na,nb,gradxlike)
 
 c Gamma log-likelihood gradient function wrt x     
@@ -3028,7 +3028,7 @@
       enddo
       return
       END SUBROUTINE geometric
-      
+
       SUBROUTINE geometric_gp(x,p,n,np,gradlike)
 
 c Geometric log-likelihood
@@ -3677,7 +3677,7 @@
       enddo
       return
       END
-      
+
       SUBROUTINE binomial_gp(x,n,p,nx,nn,np,gradlike)
 
 c Binomial log-likelihood function     
@@ -3790,7 +3790,7 @@
       END
 
       SUBROUTINE bern_grad_p(x,p,nx,np,grad_like)
-         
+
 c Modified on Jan 16 2007 by D. Huard to allow scalar p.
 
 cf2py logical dimension(nx),intent(in) :: x
@@ -3884,7 +3884,7 @@
       END
       
       SUBROUTINE beta_grad_x(x,alpha,beta,nx,na,nb,gradlikex)
-
+      
 c Beta log-likelihood function      
 c Modified by D. Huard on Jan 17 2007 to accept scalar parameters.
 c Renamed to use alpha and beta arguments for compatibility with 
@@ -4484,7 +4484,7 @@
 cf2py     double precision intent(in) :: x
 cf2py 	  double precision intent(out) :: psi    
 	      double precision x, y, R
-	      
+      
 	      DATA S /1.0e-5/, C /8.5/ S3 /8.333333333e-2/
 	      DATA S4 /8.333333333e-3/, S5 /3.968253968e-3/
 	      DATA D1 /-0.5772156649/	 
@@ -5032,15 +5032,8 @@
 !       enddo
 !       return
 !       END
-<<<<<<< HEAD
-
-
-      
-c
-=======
-      
-      
->>>>>>> f0757470
+      
+      
       SUBROUTINE categorical(x,p,nx,np,k,like)
 
 c Categorical log-likelihood function     
@@ -5052,7 +5045,7 @@
 cf2py integer intent(hide), depend(p) :: k=shape(p, 1)
 cf2py double precision intent(out) :: like      
 cf2py threadsafe
-            
+
       DOUBLE PRECISION like, factln, infinity, sump
       DOUBLE PRECISION p(np,k), p_tmp(k)
       INTEGER i,j,n_tmp
@@ -5068,39 +5061,16 @@
       like = 0.0
       do j=1,nx
         if (np .NE. 1) then
-<<<<<<< HEAD
-      sump = 0.0
-              do i=1,k
-                    p_tmp(i) = p(j,i)
-                    sump = sump + p_tmp(i)
-      end do
-!               print *,p_tmp
-=======
           sump = 0.0
           do i=1,k
             p_tmp(i) = p(j,i)
             sump = sump + p_tmp(i)
           enddo
->>>>>>> f0757470
         endif
 c       Protect against zero p[x]
         if (p_tmp(x(j)+1).LE.0.0D0) then
           like = -infinity
           RETURN
-<<<<<<< HEAD
-        endif
-        like = like + dlog(p_tmp(x(j)+1))
-
-c This is to account for the kth term that is not passed!
-c The kth term does get passed... we can check for consistency.
-c But roundoff error ofter triggers a false alarm.
-
-         if ((sump .GT. 1.000001) .OR. (sump .LT. 0.999999)) then
-             like=-infinity
-             return
-        endif
-
-=======
         end if
 c       Category outside of set
         if ((x(j) .GT. k-1) .OR. (x(j) .LT. 0)) then
@@ -5109,7 +5079,6 @@
         end if
         like = like + dlog(p_tmp(x(j)+1))
 
->>>>>>> f0757470
       enddo
       RETURN
       END
