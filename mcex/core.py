--- conflicted
+++ resolved
@@ -33,13 +33,10 @@
 def AddVarIndirect(model, var,proximate_variable, distribution):
     model.vars.append(var)
     model.factors.append(distribution(proximate_variable) * grad(proximate_variable, var))
-<<<<<<< HEAD
     
     
 def continuous_vars(model):
     return [ var for var in model.vars if var.dtype in continuous_types] 
-=======
->>>>>>> 38bd31f1
 
 
 
